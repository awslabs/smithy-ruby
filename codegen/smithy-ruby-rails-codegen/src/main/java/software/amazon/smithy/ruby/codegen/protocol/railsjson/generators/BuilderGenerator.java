/*
 * Copyright Amazon.com, Inc. or its affiliates. All Rights Reserved.
 *
 * Licensed under the Apache License, Version 2.0 (the "License").
 * You may not use this file except in compliance with the License.
 * A copy of the License is located at
 *
 *  http://aws.amazon.com/apache2.0
 *
 * or in the "license" file accompanying this file. This file is distributed
 * on an "AS IS" BASIS, WITHOUT WARRANTIES OR CONDITIONS OF ANY KIND, either
 * express or implied. See the License for the specific language governing
 * permissions and limitations under the License.
 */

package software.amazon.smithy.ruby.codegen.protocol.railsjson.generators;

import java.util.Optional;
import java.util.stream.Stream;
import software.amazon.smithy.codegen.core.Symbol;
import software.amazon.smithy.model.shapes.BlobShape;
import software.amazon.smithy.model.shapes.DocumentShape;
import software.amazon.smithy.model.shapes.DoubleShape;
import software.amazon.smithy.model.shapes.FloatShape;
import software.amazon.smithy.model.shapes.ListShape;
import software.amazon.smithy.model.shapes.MapShape;
import software.amazon.smithy.model.shapes.MemberShape;
import software.amazon.smithy.model.shapes.OperationShape;
import software.amazon.smithy.model.shapes.Shape;
import software.amazon.smithy.model.shapes.ShapeVisitor;
import software.amazon.smithy.model.shapes.StringShape;
import software.amazon.smithy.model.shapes.StructureShape;
import software.amazon.smithy.model.shapes.TimestampShape;
import software.amazon.smithy.model.shapes.UnionShape;
import software.amazon.smithy.model.traits.EventHeaderTrait;
import software.amazon.smithy.model.traits.HttpHeaderTrait;
import software.amazon.smithy.model.traits.HttpLabelTrait;
import software.amazon.smithy.model.traits.HttpPrefixHeadersTrait;
import software.amazon.smithy.model.traits.HttpQueryParamsTrait;
import software.amazon.smithy.model.traits.HttpQueryTrait;
import software.amazon.smithy.model.traits.JsonNameTrait;
import software.amazon.smithy.model.traits.MediaTypeTrait;
import software.amazon.smithy.model.traits.SparseTrait;
import software.amazon.smithy.model.traits.StreamingTrait;
import software.amazon.smithy.model.traits.TimestampFormatTrait;
import software.amazon.smithy.ruby.codegen.GenerationContext;
import software.amazon.smithy.ruby.codegen.Hearth;
import software.amazon.smithy.ruby.codegen.RubyFormatter;
import software.amazon.smithy.ruby.codegen.RubyImportContainer;
import software.amazon.smithy.ruby.codegen.generators.RestBuilderGeneratorBase;
import software.amazon.smithy.ruby.codegen.traits.NoSerializeTrait;
import software.amazon.smithy.ruby.codegen.util.Streaming;
import software.amazon.smithy.ruby.codegen.util.TimestampFormat;

/**
 * BuilderGenerator for RailsJson.
 */
public class BuilderGenerator extends RestBuilderGeneratorBase {

    /**
     * @param context generation context
     */
    public BuilderGenerator(GenerationContext context) {
        super(context);
    }

    private void renderMemberBuilders(Shape s) {
        renderMemberBuilders(s, "input");
    }

    private void renderMemberBuilders(Shape s, String inputName) {
        //remove members w/ http traits or marked NoSerialize
        Stream<MemberShape> serializeMembers = s.members().stream()
                .filter((m) -> !m.hasTrait(HttpLabelTrait.class) && !m.hasTrait(HttpQueryTrait.class)
                        && !m.hasTrait(HttpHeaderTrait.class) && !m.hasTrait(HttpPrefixHeadersTrait.class)
                        && !m.hasTrait(HttpQueryParamsTrait.class) && !m.hasTrait(EventHeaderTrait.class))
                .filter(NoSerializeTrait.excludeNoSerializeMembers())
                .filter((m) -> !StreamingTrait.isEventStream(model, m));

        serializeMembers.forEach((member) -> {
            Shape target = model.expectShape(member.getTarget());

            String dataName = RubyFormatter.asSymbol(member.getMemberName());
            if (member.hasTrait(JsonNameTrait.class)) {
                dataName = "'" + member.expectTrait(JsonNameTrait.class).getValue() + "'";
            }
            if (member.hasTrait("smithy.ruby.protocols#nestedAttributes")) {
                dataName = dataName + "_attributes";
            }
            String dataSetter = "data[" + dataName + "] = ";
<<<<<<< HEAD
            String inputGetter = inputName + "[" + symbolName + "]";
=======
            String inputGetter = "input." + symbolProvider.toMemberName(member);
>>>>>>> b99dc7e2
            target.accept(new MemberSerializer(member, dataSetter, inputGetter, !s.hasTrait(SparseTrait.class)));
        });
    }

    @Override
    protected void renderPayloadBodyBuilder(OperationShape operation, Shape inputShape, MemberShape payloadMember,
                                            Shape target) {
        String inputGetter = "input." + symbolProvider.toMemberName(payloadMember);
        if (target.hasTrait(StreamingTrait.class)) {
            renderStreamingBodyBuilder(inputShape);
        } else {
            target.accept(new PayloadMemberSerializer(payloadMember, inputGetter));
        }
    }

    @Override
    protected void renderBodyBuilder(OperationShape operation, Shape inputShape) {
        writer
                .write("http_req.headers['Content-Type'] = 'application/json'")
                .write("data = {}")
                .call(() -> renderMemberBuilders(inputShape))
                .write("http_req.body = StringIO.new(Hearth::JSON.dump(data))");
    }

    @Override
    protected void renderEventStreamContentType(OperationShape operation, Shape inputShape) {
        writer.write("http_req.headers['Content-Type'] = 'application/vnd.amazon.eventstream'")
                .call(() -> {
                    if (Streaming.isEventStreaming(model, model.expectShape(operation.getOutputShape()))) {
                        writer.write("http_req.headers['Accept'] = 'application/vnd.amazon.eventstream'");
                    }
                });
    }

    @Override
    protected void renderStructureBuildMethod(StructureShape shape) {
        writer
                .openBlock("def self.build(input)")
                .write("data = {}")
                .call(() -> renderMemberBuilders(shape))
                .write("data")
                .closeBlock("end");
    }

    @Override
    protected void renderListBuildMethod(ListShape shape) {
        writer
                .openBlock("def self.build(input)")
                .write("data = []")
                .openBlock("input.each do |element|")
                .call(() -> {
                    Shape memberTarget = model.expectShape(shape.getMember().getTarget());
                    memberTarget.accept(new MemberSerializer(shape.getMember(), "data << ", "element",
                            !shape.hasTrait(SparseTrait.class)));
                })
                .closeBlock("end")
                .write("data")
                .closeBlock("end");
    }

    @Override
    protected void renderUnionBuildMethod(UnionShape shape) {
        Symbol symbol = symbolProvider.toSymbol(shape);
        writer
                .openBlock("def self.build(input)")
                .write("data = {}")
                .write("case input");

        shape.members().forEach((member) -> {
            writer
                    .write("when $T", symbolProvider.toSymbol(member))
                    .indent();
            renderUnionMemberBuilder(member);
            writer.dedent();
        });
        writer.openBlock("else")
                .write("raise ArgumentError,\n\"Expected input to be one of the subclasses of Types::$L\"",
                        symbol.getName())
                .closeBlock("end")
                .write("")
                .write("data")
                .closeBlock("end");
    }

    @Override
    protected void renderMapBuildMethod(MapShape shape) {
        writer
                .openBlock("def self.build(input)")
                .write("data = {}")
                .openBlock("input.each do |key, value|")
                .call(() -> {
                    Shape valueTarget = model.expectShape(shape.getValue().getTarget());
                    valueTarget.accept(new MemberSerializer(shape.getValue(), "data[key] = ", "value",
                            !shape.hasTrait(SparseTrait.class)));
                })
                .closeBlock("end")
                .write("data")
                .closeBlock("end");

    }

    private void renderUnionMemberBuilder(MemberShape member) {
        Shape target = model.expectShape(member.getTarget());
        String dataName = RubyFormatter.asSymbol(symbolProvider.toMemberName(member));
        if (member.hasTrait(JsonNameTrait.class)) {
            dataName = "'" + member.expectTrait(JsonNameTrait.class).getValue() + "'";
        }
        String dataSetter = "data[" + dataName + "] = ";
        target.accept(new MemberSerializer(member, dataSetter, "input", false));
    }

    @Override
    protected void renderEventPayloadStructureBuilder(StructureShape eventPayload) {
        writer
                .write("message.headers[':content-type'] = "
                        + "Hearth::EventStream::HeaderValue.new(value: 'application/json', type: 'string')")
                .write("data = {}")
                .call(() -> renderMemberBuilders(eventPayload, "payload_input"))
                .write("message.payload = $T.new($T.dump(data))",
                        RubyImportContainer.STRING_IO, Hearth.JSON);
    }

    private class MemberSerializer extends ShapeVisitor.Default<Void> {

        private final String inputGetter;
        private final String dataSetter;
        private final MemberShape memberShape;
        private final boolean checkRequired;

        MemberSerializer(MemberShape memberShape,
                         String dataSetter, String inputGetter, boolean checkRequired) {
            this.inputGetter = inputGetter;
            this.dataSetter = dataSetter;
            this.memberShape = memberShape;
            this.checkRequired = checkRequired;
        }

        private String checkRequired() {
            if (this.checkRequired) {
                return " unless " + inputGetter + ".nil?";
            } else {
                return "";
            }
        }

        @Override
        protected Void getDefault(Shape shape) {
            writer.write("$L$L$L", dataSetter, inputGetter, checkRequired());
            return null;
        }

        private void rubyFloat() {
            writer.write("$L$T.serialize($L)$L",
                    dataSetter, Hearth.NUMBER_HELPER, inputGetter, checkRequired());
        }

        @Override
        public Void doubleShape(DoubleShape shape) {
            rubyFloat();
            return null;
        }

        @Override
        public Void floatShape(FloatShape shape) {
            rubyFloat();
            return null;
        }

        @Override
        public Void blobShape(BlobShape shape) {
            writer.write("$L$T::strict_encode64($L).strip$L", dataSetter,
                    RubyImportContainer.BASE64, inputGetter, checkRequired());
            return null;
        }

        @Override
        public Void timestampShape(TimestampShape shape) {
            writer.write("$L$L$L",
                    dataSetter,
                    TimestampFormat.serializeTimestamp(
                            shape, memberShape, inputGetter, TimestampFormatTrait.Format.DATE_TIME, false),
                    checkRequired());
            return null;
        }

        /**
         * For complex shapes, simply delegate to their builder.
         */
        private void defaultComplexSerializer(Shape shape) {
            if (checkRequired) {
                writer.write("$1LBuilders::$2L.build($3L) unless $3L.nil?",
                        dataSetter, symbolProvider.toSymbol(shape).getName(),
                        inputGetter);
            } else {
                writer.write("$1L(Builders::$2L.build($3L) unless $3L.nil?)",
                        dataSetter, symbolProvider.toSymbol(shape).getName(),
                        inputGetter);
            }
        }

        @Override
        public Void listShape(ListShape shape) {
            defaultComplexSerializer(shape);
            return null;
        }

        @Override
        public Void mapShape(MapShape shape) {
            defaultComplexSerializer(shape);
            return null;
        }

        @Override
        public Void structureShape(StructureShape shape) {
            defaultComplexSerializer(shape);
            return null;
        }

        @Override
        public Void unionShape(UnionShape shape) {
            defaultComplexSerializer(shape);
            return null;
        }
    }

    private class PayloadMemberSerializer extends ShapeVisitor.Default<Void> {

        private final MemberShape memberShape;
        private final String inputGetter;

        PayloadMemberSerializer(MemberShape memberShape, String inputGetter) {
            this.memberShape = memberShape;
            this.inputGetter = inputGetter;
        }

        @Override
        protected Void getDefault(Shape shape) {
            return null;
        }

        @Override
        public Void stringShape(StringShape shape) {
            writer
                    .write("http_req.headers['Content-Type'] = 'text/plain'")
                    .write("http_req.body = StringIO.new($L || '')", inputGetter);
            return null;
        }

        @Override
        public Void blobShape(BlobShape shape) {
            Optional<MediaTypeTrait> mediaTypeTrait = shape.getTrait(MediaTypeTrait.class);
            String mediaType = "application/octet-stream";
            if (mediaTypeTrait.isPresent()) {
                mediaType = mediaTypeTrait.get().getValue();
            }

            writer
                    .write("http_req.headers['Content-Type'] = '$L'", mediaType)
                    .write("http_req.body = StringIO.new($L || '')", inputGetter);
            return null;
        }

        @Override
        public Void documentShape(DocumentShape shape) {
            writer
                    .write("http_req.headers['Content-Type'] = 'application/json'")
                    .write("http_req.body = StringIO.new(Hearth::JSON.dump($1L))", inputGetter);
            return null;
        }

        @Override
        public Void listShape(ListShape shape) {
            defaultComplexSerializer(shape);
            return null;
        }

        @Override
        public Void mapShape(MapShape shape) {
            defaultComplexSerializer(shape);
            return null;
        }

        @Override
        public Void structureShape(StructureShape shape) {
            defaultComplexSerializer(shape);
            return null;
        }

        @Override
        public Void unionShape(UnionShape shape) {
            defaultComplexSerializer(shape);
            return null;
        }

        private void defaultComplexSerializer(Shape shape) {
            writer
                    .write("http_req.headers['Content-Type'] = 'application/json'")
                    .write("data = Builders::$1L.build($2L) unless $2L.nil?", symbolProvider.toSymbol(shape).getName(),
                            inputGetter)
                    .write("http_req.body = StringIO.new(Hearth::JSON.dump(data || {}))");
        }
    }
}

<|MERGE_RESOLUTION|>--- conflicted
+++ resolved
@@ -88,11 +88,7 @@
                 dataName = dataName + "_attributes";
             }
             String dataSetter = "data[" + dataName + "] = ";
-<<<<<<< HEAD
-            String inputGetter = inputName + "[" + symbolName + "]";
-=======
             String inputGetter = "input." + symbolProvider.toMemberName(member);
->>>>>>> b99dc7e2
             target.accept(new MemberSerializer(member, dataSetter, inputGetter, !s.hasTrait(SparseTrait.class)));
         });
     }
