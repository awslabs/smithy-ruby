$version: "1.0"
namespace example.rails

use smithy.rails#RailsJson
use smithy.rails#errorOn

use smithy.test#httpRequestTests
use smithy.test#httpResponseTests

/// Rails High Score example from their generator docs
@RailsJson
@errorOn(location: "header", name: "x-smithy-error")
service SampleService {
    version: "2021-02-15",
    resources: [HighScore],
}

/// Rails default scaffold operations
resource HighScore {
    identifiers: { id: String },
    read: GetHighScore,
    create: CreateHighScore,
    update: UpdateHighScore,
    delete: DeleteHighScore,
    list: ListHighScores
}

/// Modeled attributes for a High Score
structure HighScoreAttributes {
    /// The high score id
    id: String,
    /// The game for the high score
    game: String,
    /// The high score for the game
    score: Integer,
    // The time the high score was created at
    createdAt: Timestamp,
    // The time the high score was updated at
    updatedAt: Timestamp
}

/// Permitted params for a High Score
structure HighScoreParams {
    /// The game for the high score
    @length(min: 2)
    game: String,
    /// The high score for the game
    score: Integer,
    simpleList: SimpleList,
    complexList: ComplexList,
    simpleMap: SimpleMap,
    complexMap: ComplexMap,
    simpleSet: SimpleSet,
    complexSet: ComplexSet,
    eventStream: EventStream
}

union EventStream {
    start: StructuredEvent,
    end: StructuredEvent,
    log: String,
}

structure StructuredEvent {
    message: String
}

list SimpleList {
    member: String
}

list ComplexList {
    member: HighScoreAttributes
}

map SimpleMap {
    key: String,
    value: Integer
}

map ComplexMap {
    key: String,
    value: HighScoreAttributes
}

set SimpleSet {
    member: String
}

set ComplexSet {
    member: HighScoreAttributes
}

/// Get a high score
@http(method: "GET", uri: "/high_scores/{id}")
@readonly
@httpRequestTests([
    {
        id: "serializes_http_label",
        protocol: RailsJson,
        documentation: "Serializes http labels",
        bodyMediaType: "application/json",
        requireHeaders: [
            "Content-Length"
        ],
        params: {
            id: "1",
        },
        method: "GET",
        uri: "/high_scores/1",
    }
<<<<<<< HEAD
    ])
=======
])
@httpResponseTests([
      {
        id: "parses_string_shapes",
        protocol: RailsJson,
        documentation: "Parses string shapes",
        body: "{\"id\":\"string-value\"}",
        bodyMediaType: "application/json",
        headers: {"Content-Type": "application/json"},
        params: {
            highScore: {
              id: "string-value"
            }
        },
        code: 200,
      }
])
>>>>>>> 619079f2
operation GetHighScore {
    input: GetHighScoreInput,
    output: GetHighScoreOutput
}

/// Input structure for GetHighScore
structure GetHighScoreInput {
    /// The high score id
    @required
    @httpLabel
    id: String
}

/// Output structure for GetHighScore
structure GetHighScoreOutput {
    /// The high score attributes
    @httpPayload
    highScore: HighScoreAttributes
}

/// Create a new high score
@http(method: "POST", uri: "/high_scores", code: 201)
operation CreateHighScore {
    input: CreateHighScoreInput,
    output: CreateHighScoreOutput,
    errors: [UnprocessableEntityError]
}

/// Input structure for CreateHighScore
structure CreateHighScoreInput {
    /// The high score params
    @required
    highScore: HighScoreParams
}

/// Output structure for CreateHighScore
structure CreateHighScoreOutput {
    /// The high score attributes
    @httpPayload
    highScore: HighScoreAttributes,

    /// The location of the high score
    @httpHeader("Location")
    location: String
}

/// Update a high score
@http(method: "PUT", uri: "/high_scores/{id}")
@idempotent
operation UpdateHighScore {
    input: UpdateHighScoreInput,
    output: UpdateHighScoreOutput,
    errors: [UnprocessableEntityError]
}

/// Input structure for UpdateHighScore
structure UpdateHighScoreInput {
    /// The high score id
    @required
    @httpLabel
    id: String,

    /// The high score params
    highScore: HighScoreParams
}

/// Output structure for UpdateHighScore
structure UpdateHighScoreOutput {
    /// The high score attributes
    @httpPayload
    highScore: HighScoreAttributes
}

/// Delete a high score
@http(method: "DELETE", uri: "/high_scores/{id}")
@idempotent
operation DeleteHighScore {
    input: DeleteHighScoreInput,
    output: DeleteHighScoreOutput
}

/// Input structure for DeleteHighScore
structure DeleteHighScoreInput {
    /// The high score id
    @required
    @httpLabel
    id: String
}

/// Output structure for DeleteHighScore
structure DeleteHighScoreOutput {}

/// List all high scores
@http(method: "GET", uri: "/high_scores")
@readonly
@paginated(inputToken: "nextToken", outputToken: "nextToken",
           pageSize: "maxResults", items: "highScores")
operation ListHighScores {
    input: ListHighScoresInput,
    output: ListHighScoresOutput
}

/// Input structure for ListHighScores
structure ListHighScoresInput {
    @httpQuery("maxResults")
    maxResults: Integer,
    @httpQuery("nextToken")
    nextToken: String
}

/// Output structure for ListHighScores
structure ListHighScoresOutput {
    nextToken: String,

    /// A list of high scores
    highScores: HighScores
}

list HighScores {
    member: HighScoreAttributes
}

/// A test for streaming operations
@http(method: "POST", uri: "/stream")
@readonly
operation Stream {
    input: StreamInputOutput,
    output: StreamInputOutput
}

/// Input and Output structure for Stream
structure StreamInputOutput {
    @httpHeader("StreamID")
    streamId: String,
    @httpPayload
    blob: StreamingBlob
}

@streaming
blob StreamingBlob

/// Raised when high score is invalid
@error("client")
@httpError(422)
structure UnprocessableEntityError {
    errors: AttributeErrors
}

map AttributeErrors {
    key: String,
    value: ErrorMessages
}

list ErrorMessages {
    member: String
}<|MERGE_RESOLUTION|>--- conflicted
+++ resolved
@@ -109,9 +109,6 @@
         method: "GET",
         uri: "/high_scores/1",
     }
-<<<<<<< HEAD
-    ])
-=======
 ])
 @httpResponseTests([
       {
@@ -129,7 +126,6 @@
         code: 200,
       }
 ])
->>>>>>> 619079f2
 operation GetHighScore {
     input: GetHighScoreInput,
     output: GetHighScoreOutput
