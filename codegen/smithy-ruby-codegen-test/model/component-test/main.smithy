$version: "2.0"
namespace smithy.ruby.tests

use smithy.ruby.tests.protocols#testProtocol
use smithy.rules#clientContextParams
use smithy.rules#endpointRuleSet
use smithy.rules#endpointTests

@suppress(["UnstableTrait", "DeprecatedShape", "RuleSetAuthSchemes"])
@endpointRuleSet({
    "version": "1.0",
    "parameters": {
        "Stage": {
            "required": false,
            "documentation": "Specify the stage (beta|gamma|prod)",
            "type": "String",
        }
        "Dataplane": {
            "required": false,
            "documentation": "Is this a dataplane operation",
            type: "Boolean"
        }
        "ResourceUrl": {
            "required": false,
            "documentation": "URL for a customer owned resource.",
            "type": "String",
        }
        "Endpoint": {
            "builtIn": "SDK::Endpoint",
            "required": false,
            "documentation": "Override the endpoint used to send requests",
            "type": "String",
        }
    },
    "rules": [
        // Rule to allow using endpoint overrides
        {
            "type": "error",
            "conditions": [ {"fn": "isSet", "argv": [{"ref": "Endpoint"}]}, {"fn": "isSet", "argv": [{"ref": "ResourceUrl"}]}  ],
            "error": "Unable to set both Endpoint and ResourceUrl: \"{ResourceUrl}\"",
        },
        {
            "type": "endpoint",
            "conditions": [ {"fn": "isSet", "argv": [{"ref": "Endpoint"}]} ],
            "endpoint": { "url": {"ref": "Endpoint"} },
        },
        {
            "type": "endpoint",
            "documentation": "Use a user provided resource",
            "conditions": [
                {
                    "fn": "isSet",
                    "argv": [
                        {
                            "ref": "ResourceUrl"
                        }
                    ]
                },
                {
                    "fn": "parseURL",
                    "argv": [
                        "{ResourceUrl}"
                    ],
                    "assign": "parsedUrl"
                },
                {
                    "fn": "getAttr",
                    "argv": [
                        {
                            "ref": "parsedUrl"
                        },
                        "path"
                    ],
                    "assign": "path"
                }
            ],
            "endpoint": {
                "url": "https://{parsedUrl#authority}{path}",
                "headers": {
                    "x-resource-type": [
                        "custom"
                    ]
                },
                "properties": {
                    "authSchemes": [
                        {
                            "name": "bearer",
                        }
                    ]
                },
            },
        },
        // Rule to for Stage
        {
            "type": "endpoint",
            "conditions": [ {"fn": "isSet", "argv": [{"ref": "Stage"}]}, {"fn": "stringEquals", "argv": [{"ref": "Stage"}, "alpha"]} ],
            "endpoint": { "url": "https://alpha.whitelabel.dev" },
        },
        // Rule to for Stage = beta
        {
            "type": "endpoint",
            "conditions": [ {"fn": "isSet", "argv": [{"ref": "Stage"}]}, {"fn": "stringEquals", "argv": [{"ref": "Stage"}, "beta"]} ],
            "endpoint": { "url": "https://beta.whitelabel.dev" },
        },
        // Rule to for Stage = gamma
        {
            "type": "endpoint",
            "conditions": [ {"fn": "isSet", "argv": [{"ref": "Stage"}]}, {"fn": "stringEquals", "argv": [{"ref": "Stage"}, "gamma"]} ],
            "endpoint": { "url": "https://gamma.whitelabel.dev" },
        },
        // prod endpoints
        {
            "type": "endpoint",
            "conditions": [{"fn": "isSet", "argv": [{"ref": "Dataplane"}]}],
            "endpoint": { "url": "https://data.whitelabel.com" },
        },
        {
            "type": "endpoint",
            "conditions": [],
            "endpoint": { "url": "https://whitelabel.com" },
        },
    ],
})
@endpointTests(
version: "1.0",
testCases: [
    {
        "documentation": "Endpoint override is used",
        "params": {
            "Endpoint": "https://custom-endpoint.com"
        },
        "expect": {
            "endpoint": {
                "url": "https://custom-endpoint.com",
            }
        },
        "operationInputs": [
            {
                "operationName": "EndpointOperation",
                "operationParams": {
                },
                "builtInParams": {
                    "SDK::Endpoint": "https://custom-endpoint.com"
                }
            }
        ]
    },
    {
        "documentation": "Endpoint override is used when other parameters are set",
        "params": {
            "Endpoint": "https://custom-endpoint.com",
            "Stage": "prod",
            "Dataplane": true,
        },
        "expect": {
            "endpoint": {
                "url": "https://custom-endpoint.com"
            }
        },
    },
    {
        "documentation": "Errors when both Endpoint and ResourceURL are set",
        "params": {
            "Endpoint": "https://custom-endpoint.com",
            "ResourceUrl": "https://resource"
        },
        "expect": {
            "error": "Unable to set both Endpoint and ResourceUrl: \"https://resource\""
        },
    },
    {
        "documentation": "Stage is used",
        "params": {
            "Stage": "beta",
        },
        "expect": {
            "endpoint": {
                "url": "https://beta.whitelabel.dev"
            }
        },
        "operationInputs": [
            {
                "operationName": "EndpointOperation",
                "operationParams": {
                },
                "builtInParams": {

                },
                "clientParams": {
                    "Stage": "beta"
                }
            }
        ]
    },
    {
        "documentation": "ResourceURL is parsed and used",
        "params": {
            "ResourceUrl": "https://resource.com/path"
        },
        "expect": {
            "endpoint": {
                "url": "https://resource.com/path",
                "headers": {
                    "x-resource-type": ["custom"]
                },
                "properties": {
                    "authSchemes": [
                        {
                            "name": "bearer",
                        }
                    ]
                }
            },
        },
        "operationInputs": [
            {
                "operationName": "ResourceEndpoint",
                "operationParams": {
                    "resourceUrl": "https://resource.com/path"
                },
                "builtInParams": {
                },
                "clientParams": {
                }
            }
        ]
    },
    {
        "documentation": "Data prefix is applied",
        "params": {
            "Dataplane": true
        },
        "expect": {
            "endpoint": {
                "url": "https://data.whitelabel.com"
            },
        },
        "operationInputs": [
            {
                "operationName": "DataplaneEndpoint",
                "operationParams": {
                },
                "builtInParams": {
                },
                "clientParams": {
                }
            },
            {
                "operationName": "EndpointWithHostLabelOperation",
                "operationParams": {
                    "labelMember": "label"
                },
                "builtInParams": {
                },
                "clientParams": {
                }
            }
        ]
    },
])
@clientContextParams(
    Stage: {
        type: "string"
        documentation: "Specify the stage (beta|gamma|prod)"
    }
)
@testProtocol
@title("TestProtocol Test Service")
service WhiteLabel {
    version: "2018-01-01",
    operations: [
        KitchenSink,
        PaginatorsTest,
        PaginatorsTestWithItems,
        __PaginatorsTestWithBadNames,
        WaitersTest,
        DefaultsTest,
        Streaming,
        StreamingWithLength,
        EndpointOperation,
        EndpointWithHostLabelOperation,
        DataplaneEndpoint,
        ResourceEndpoint,
        MixinTest,
        RelativeMiddleware,
        RequestCompression,
        RequestCompressionStreaming,
        HttpBasicAuth,
        HttpDigestAuth,
        HttpBearerAuth,
        HttpApiKeyAuth,
        OptionalAuth,
        NoAuth,
        OrderedAuth,
        CustomAuth,
<<<<<<< HEAD
        StartEventStream
=======
        TelemetryTest
>>>>>>> ae79a0c3
    ]
}

operation KitchenSink {
    input: KitchenSinkInputOutput,
    output: KitchenSinkInputOutput,
    errors: [ClientError, ServerError],
}

structure KitchenSinkInputOutput {
    // simple member
    String: String,

    // enum members
    SimpleEnum: SimpleEnum,
    @suppress(["DeprecatedShape"])
    ValuedEnum: ValuedEnum,

    // complex member
    @suppress(["DeprecatedShape"])
    Struct: Struct,

    // document member
    Document: Document,

    // collections (simple + complex)
    ListOfStrings: ListOfStrings,
    ListOfStructs: ListOfStructs,
    MapOfStrings: MapOfStrings,
    MapOfStructs: MapOfStructs,

    // union member
    @suppress(["DeprecatedShape"])
    Union: Union,
}

enum SimpleEnum {
    YES
    NO
}

enum ValuedEnum {
    @enumValue("yes")
    YES

    @enumValue("no")
    NO
}

structure Struct {
    value: String,
}

list ListOfStrings {
    member: String,
}

list ListOfStructs {
    @suppress(["DeprecatedShape"])
    member: Struct,
}

map MapOfStrings {
    key: String,
    value: String,
}

map MapOfStructs {
    key: String,
    @suppress(["DeprecatedShape"])
    value: Struct,
}

union Union {
    String: String,
    @suppress(["DeprecatedShape"])
    Struct: Struct,
}


@error("client")
@retryable
structure ClientError {
  Message: String
}

@error("server")
@retryable(throttling: true)
structure ServerError {}
<|MERGE_RESOLUTION|>--- conflicted
+++ resolved
@@ -293,11 +293,8 @@
         NoAuth,
         OrderedAuth,
         CustomAuth,
-<<<<<<< HEAD
+        TelemetryTest,
         StartEventStream
-=======
-        TelemetryTest
->>>>>>> ae79a0c3
     ]
 }
 
