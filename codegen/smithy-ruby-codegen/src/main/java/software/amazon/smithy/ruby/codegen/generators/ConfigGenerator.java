--- conflicted
+++ resolved
@@ -18,11 +18,7 @@
 import java.util.List;
 import java.util.logging.Logger;
 import java.util.stream.Collectors;
-<<<<<<< HEAD
-import software.amazon.smithy.build.FileManifest;
-=======
 import software.amazon.smithy.codegen.core.directed.ContextualDirective;
->>>>>>> 6a69fcb3
 import software.amazon.smithy.ruby.codegen.GenerationContext;
 import software.amazon.smithy.ruby.codegen.Hearth;
 import software.amazon.smithy.ruby.codegen.RubyCodeWriter;
@@ -40,28 +36,12 @@
     private static final Logger LOGGER =
             Logger.getLogger(ConfigGenerator.class.getName());
 
-<<<<<<< HEAD
-    private final GenerationContext context;
-    private final RubySettings settings;
-    private final RubyCodeWriter writer;
-    private final RubyCodeWriter rbsWriter;
-
-    /**
-     * @param context generation context
-     */
-    public ConfigGenerator(GenerationContext context) {
-        this.context = context;
-        this.settings = context.settings();
-        this.writer = new RubyCodeWriter(context.settings().getModule() + "::Config");
-        this.rbsWriter = new RubyCodeWriter(context.settings().getModule() + "::Config");
-=======
     private final List<ClientConfig> clientConfigList;
 
     public ConfigGenerator(
             ContextualDirective<GenerationContext, RubySettings> directive, List<ClientConfig> clientConfigList) {
         super(directive);
         this.clientConfigList = clientConfigList;
->>>>>>> 6a69fcb3
     }
 
     @Override
