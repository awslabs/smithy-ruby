/*
 * Copyright 2020 Amazon.com, Inc. or its affiliates. All Rights Reserved.
 *
 * Licensed under the Apache License, Version 2.0 (the "License").
 * You may not use this file except in compliance with the License.
 * A copy of the License is located at
 *
 *  http://aws.amazon.com/apache2.0
 *
 * or in the "license" file accompanying this file. This file is distributed
 * on an "AS IS" BASIS, WITHOUT WARRANTIES OR CONDITIONS OF ANY KIND, either
 * express or implied. See the License for the specific language governing
 * permissions and limitations under the License.
 */

package software.amazon.smithy.ruby.codegen.generators;

import java.util.Collection;
import java.util.Comparator;
import java.util.Set;
import java.util.stream.Collectors;
import software.amazon.smithy.build.FileManifest;
import software.amazon.smithy.codegen.core.Symbol;
import software.amazon.smithy.codegen.core.SymbolProvider;
import software.amazon.smithy.model.Model;
import software.amazon.smithy.model.knowledge.OperationIndex;
import software.amazon.smithy.model.knowledge.TopDownIndex;
import software.amazon.smithy.model.neighbor.Walker;
import software.amazon.smithy.model.shapes.ListShape;
import software.amazon.smithy.model.shapes.MapShape;
import software.amazon.smithy.model.shapes.MemberShape;
import software.amazon.smithy.model.shapes.SetShape;
import software.amazon.smithy.model.shapes.Shape;
import software.amazon.smithy.model.shapes.ShapeVisitor;
import software.amazon.smithy.model.shapes.StructureShape;
import software.amazon.smithy.model.shapes.TimestampShape;
import software.amazon.smithy.model.shapes.UnionShape;
import software.amazon.smithy.ruby.codegen.GenerationContext;
import software.amazon.smithy.ruby.codegen.RubyCodeWriter;
import software.amazon.smithy.ruby.codegen.RubyFormatter;
import software.amazon.smithy.ruby.codegen.RubySettings;
import software.amazon.smithy.ruby.codegen.RubySymbolProvider;
import software.amazon.smithy.utils.OptionalUtils;

public class ParamsGenerator extends ShapeVisitor.Default<Void> {
    private final GenerationContext context;
    private final RubySettings settings;
    private final Model model;
    private final RubyCodeWriter writer;
    private final SymbolProvider symbolProvider;

    public ParamsGenerator(GenerationContext context) {
        this.context = context;
        this.settings = context.getRubySettings();
        this.model = context.getModel();
        this.writer = new RubyCodeWriter();
        this.symbolProvider = new RubySymbolProvider(model, settings, "Params", true);
    }

    public void render() {
        FileManifest fileManifest = context.getFileManifest();

        writer
                .openBlock("module $L", settings.getModule())
                .openBlock("module Params")
                .call(() -> renderParams())
                .write("")
                .closeBlock("end")
                .closeBlock("end");

        String fileName =
                settings.getGemName() + "/lib/" + settings.getGemName()
                        + "/params.rb";
        fileManifest.writeFile(fileName, writer.toString());
    }

    private void renderParams() {
        TopDownIndex topDownIndex = TopDownIndex.of(model);
        OperationIndex operationIndex = OperationIndex.of(model);
        Walker walker = new Walker(model);
        Set<Shape> inputShapes = topDownIndex.getContainedOperations(context.getService()).stream()
                .flatMap(operation -> OptionalUtils.stream(operationIndex.getInput(operation)))
                .flatMap(input -> walker.walkShapes(input).stream())
                .collect(Collectors.toSet());

        inputShapes.stream()
                .sorted(Comparator.comparing((o) -> o.getId().getName()))
                .forEach(inputShape -> inputShape.accept(this));
    }

    @Override
    protected Void getDefault(Shape shape) {
        return null;
    }

    @Override
    public Void structureShape(StructureShape structureShape) {
        Symbol symbol = symbolProvider.toSymbol(structureShape);
        String shapeName = symbol.getName();

        writer
                .write("")
                .openBlock("module $L", shapeName)
                .openBlock("def self.build(params, context: '')")
                .call(() -> renderBuilderForStructureMembers(shapeName, structureShape.members()))
                .closeBlock("end")
                .closeBlock("end");
        return null;
    }

    private void renderBuilderForStructureMembers(String shapeName, Collection<MemberShape> members) {
        writer
                .write("Seahorse::Validator.validate!(params, Hash, Types::$L, context: context)", shapeName)
                .write("type = Types::$L.new", shapeName);

        members.forEach(member -> {
            Shape target = model.expectShape(member.getTarget());
            String memberName = symbolProvider.toMemberName(member);
            String memberSetter = "type." + memberName + " = ";
            String symbolName = RubyFormatter.asSymbol(memberName);
            String input = "params[" + symbolName + "]";
            String context = "\"#{context}[" + symbolName + "]\"";
            target.accept(new MemberBuilder(writer, symbolProvider, memberSetter, input, context, true));
        });

        writer.write("type");
    }

    @Override
    public Void listShape(ListShape listShape) {
        String shapeName = listShape.getId().getName();
        Shape memberTarget =
                model.expectShape(listShape.getMember().getTarget());

        writer
                .write("")
                .openBlock("module $L", shapeName)
                .openBlock("def self.build(params, context: '')")
                .write("Seahorse::Validator.validate!(params, Array, context: context)")
                .write("data = []")
                .openBlock("params.each_with_index do |element, index|")
                .call(() -> memberTarget
<<<<<<< HEAD
                        .accept(new MemberBuilder(writer, symbolProvider, "", "element", "\"#{context}[#{index}]\"",
                                true)))
=======
                        .accept(new MemberBuilder(writer, "data << ", "element", "\"#{context}[#{index}]\"", true)))
>>>>>>> 41337adb
                .closeBlock("end")
                .write("data")
                .closeBlock("end")
                .closeBlock("end");
        return null;
    }

    @Override
    public Void setShape(SetShape setShape) {
        String shapeName = symbolProvider.toSymbol(setShape).getName();
        Shape memberTarget =
                model.expectShape(setShape.getMember().getTarget());

        writer
                .write("")
                .openBlock("module $L", shapeName)
                .openBlock("def self.build(params, context: '')")
                .write("Seahorse::Validator.validate!(params, Set, Array, context: context)")
                .write("data = Set.new")
                .openBlock("params.each_with_index do |element, index|")
                .call(() -> memberTarget
                        .accept(new MemberBuilder(writer, symbolProvider, "data << ", "element",
                                "\"#{context}[#{index}]\"", true)))
                .closeBlock("end")
                .write("data")
                .closeBlock("end")
                .closeBlock("end");
        return null;
    }

    @Override
    public Void mapShape(MapShape mapShape) {
        String shapeName = symbolProvider.toSymbol(mapShape).getName();
        Shape valueTarget = model.expectShape(mapShape.getValue().getTarget());

        writer
                .write("")
                .openBlock("module $L", shapeName)
                .openBlock("def self.build(params, context: '')")
                .write("Seahorse::Validator.validate!(params, Hash, context: context)")
                .write("data = {}")
                .openBlock("params.each do |key, value|")
                .call(() -> valueTarget
<<<<<<< HEAD
                        .accept(new MemberBuilder(writer, symbolProvider, "data[key] = ", "value",
                                "\"#{context}[#{key}]\"", true)))
=======
                        .accept(new MemberBuilder(writer, "data[key] = ", "value", "\"#{context}[:#{key}]\"", true)))
>>>>>>> 41337adb
                .closeBlock("end")
                .write("data")
                .closeBlock("end")
                .closeBlock("end");
        return null;
    }

    @Override
    public Void unionShape(UnionShape shape) {
        Symbol symbol = symbolProvider.toSymbol(shape);
        String shapeName = symbol.getName();

        writer
                .write("")
                .openBlock("module $L", shapeName)
                .openBlock("def self.build(params, context: '')")
                .write("return params if params.is_a?(Types::$L)", shapeName)
                .write("Seahorse::Validator.validate!(params, Hash, Types::$L, context: context)", shapeName)
                .openBlock("unless params.size == 1")
                .write("raise ArgumentError,")
                .indent(3)
                .write("\"Expected #{context} to have exactly one member, got: #{params}\"")
                .dedent(3)
                .closeBlock("end")
                .write("key, value = params.flatten")
                .write("case key"); //start a case statement.  This does NOT indent

        for (MemberShape member : shape.members()) {
            Shape target = model.expectShape(member.getTarget());
            String memberClassName = symbolProvider.toMemberName(member);
            String memberName = RubyFormatter.asSymbol(memberClassName);
            writer.write("when $L", memberName)
                    .indent()
                    .openBlock("Types::$L::$L.new(", shapeName, memberClassName);
            String input = "params[" + memberName + "]";
            String context = "\"#{context}[" + memberName + "]\"";
            target.accept(new MemberBuilder(writer, symbolProvider, "", input, context, false));
            writer.closeBlock(")")
                    .dedent();
        }
        String expectedMembers =
                shape.members().stream().map((member) -> RubyFormatter.asSymbol(member.getMemberName()))
                        .collect(Collectors.joining(", "));
        writer.write("else")
                .indent()
                .write("raise ArgumentError,")
                .indent(3)
                .write("\"Expected #{context} to have one of $L set\"", expectedMembers)
                .dedent(4);
        writer.write("end")  //end of case statement, NOT indented
                .closeBlock("end")
                .closeBlock("end");
        return null;
    }

    private static class MemberBuilder extends ShapeVisitor.Default<Void> {
        private final RubyCodeWriter writer;
        private final SymbolProvider symbolProvider;
        private final String memberSetter;
        private final String input;
        private final String context;
        private final boolean checkRequired;

        MemberBuilder(RubyCodeWriter writer, SymbolProvider symbolProvider, String memberSetter, String input,
                      String context, boolean checkRequired) {
            this.writer = writer;
            this.symbolProvider = symbolProvider;
            this.memberSetter = memberSetter;
            this.input = input;
            this.context = context;
            this.checkRequired = checkRequired;
        }

        private String checkRequired() {
            if (this.checkRequired) {
                return " if " + input;
            } else {
                return "";
            }
        }

        @Override
        protected Void getDefault(Shape shape) {
            writer.write(memberSetter + input);
            return null;
        }

        @Override
        public Void listShape(ListShape shape) {
            String shapeName = symbolProvider.toSymbol(shape).getName();
            writer.write("$1L$2L.build($3L, context: $4L)$5L", memberSetter, shapeName, input, context,
                    checkRequired());
            return null;
        }

        @Override
        public Void setShape(SetShape shape) {
            String shapeName = symbolProvider.toSymbol(shape).getName();
            writer.write("$1L$2L.build($3L, context: $4L)$5L", memberSetter, shapeName, input, context,
                    checkRequired());
            return null;
        }

        @Override
        public Void mapShape(MapShape shape) {
            String shapeName = symbolProvider.toSymbol(shape).getName();
            writer.write("$1L$2L.build($3L, context: $4L)$5L", memberSetter, shapeName, input, context,
                    checkRequired());
            return null;
        }

        @Override
        public Void structureShape(StructureShape shape) {
            String shapeName = symbolProvider.toSymbol(shape).getName();
            writer.write("$1L$2L.build($3L, context: $4L)$5L", memberSetter, shapeName, input, context,
                    checkRequired());
            return null;
        }

        @Override
        public Void unionShape(UnionShape shape) {
            String shapeName = symbolProvider.toSymbol(shape).getName();
            writer.write("$1L$2L.build($3L, context: $4L)$5L", memberSetter, shapeName, input, context,
                    checkRequired());
            return null;
        }

        @Override
        public Void timestampShape(TimestampShape shape) {
            writer.write(memberSetter + input);
            return null;
        }
    }
}<|MERGE_RESOLUTION|>--- conflicted
+++ resolved
@@ -140,12 +140,9 @@
                 .write("data = []")
                 .openBlock("params.each_with_index do |element, index|")
                 .call(() -> memberTarget
-<<<<<<< HEAD
-                        .accept(new MemberBuilder(writer, symbolProvider, "", "element", "\"#{context}[#{index}]\"",
+                        .accept(new MemberBuilder(writer, symbolProvider, "data << ", "element",
+                                "\"#{context}[#{index}]\"",
                                 true)))
-=======
-                        .accept(new MemberBuilder(writer, "data << ", "element", "\"#{context}[#{index}]\"", true)))
->>>>>>> 41337adb
                 .closeBlock("end")
                 .write("data")
                 .closeBlock("end")
@@ -189,12 +186,8 @@
                 .write("data = {}")
                 .openBlock("params.each do |key, value|")
                 .call(() -> valueTarget
-<<<<<<< HEAD
                         .accept(new MemberBuilder(writer, symbolProvider, "data[key] = ", "value",
                                 "\"#{context}[#{key}]\"", true)))
-=======
-                        .accept(new MemberBuilder(writer, "data[key] = ", "value", "\"#{context}[:#{key}]\"", true)))
->>>>>>> 41337adb
                 .closeBlock("end")
                 .write("data")
                 .closeBlock("end")
