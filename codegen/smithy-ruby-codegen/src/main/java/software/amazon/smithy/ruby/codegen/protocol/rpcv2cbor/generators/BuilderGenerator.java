/*
 * Copyright Amazon.com, Inc. or its affiliates. All Rights Reserved.
 *
 * Licensed under the Apache License, Version 2.0 (the "License").
 * You may not use this file except in compliance with the License.
 * A copy of the License is located at
 *
 *  http://aws.amazon.com/apache2.0
 *
 * or in the "license" file accompanying this file. This file is distributed
 * on an "AS IS" BASIS, WITHOUT WARRANTIES OR CONDITIONS OF ANY KIND, either
 * express or implied. See the License for the specific language governing
 * permissions and limitations under the License.
 */

package software.amazon.smithy.ruby.codegen.protocol.rpcv2cbor.generators;


import java.util.stream.Stream;
import software.amazon.smithy.model.shapes.BlobShape;
import software.amazon.smithy.model.shapes.ListShape;
import software.amazon.smithy.model.shapes.MapShape;
import software.amazon.smithy.model.shapes.MemberShape;
import software.amazon.smithy.model.shapes.OperationShape;
import software.amazon.smithy.model.shapes.Shape;
import software.amazon.smithy.model.shapes.ShapeVisitor;
import software.amazon.smithy.model.shapes.StructureShape;
import software.amazon.smithy.model.shapes.TimestampShape;
import software.amazon.smithy.model.shapes.UnionShape;
import software.amazon.smithy.model.traits.SparseTrait;
import software.amazon.smithy.model.traits.StreamingTrait;
import software.amazon.smithy.model.traits.UnitTypeTrait;
import software.amazon.smithy.model.traits.synthetic.OriginalShapeIdTrait;
import software.amazon.smithy.ruby.codegen.GenerationContext;
import software.amazon.smithy.ruby.codegen.Hearth;
import software.amazon.smithy.ruby.codegen.RubyImportContainer;
import software.amazon.smithy.ruby.codegen.generators.BuilderGeneratorBase;
import software.amazon.smithy.ruby.codegen.traits.NoSerializeTrait;
import software.amazon.smithy.ruby.codegen.util.Streaming;

public class BuilderGenerator extends BuilderGeneratorBase {

    public BuilderGenerator(GenerationContext context) {
        super(context);
    }

    private void renderMemberBuilders(Shape s) {
        renderMemberBuilders(s, "input");
    }

    private void renderMemberBuilders(Shape s, String input) {
        Stream<MemberShape> serializeMembers = s.members().stream()
                .filter(NoSerializeTrait.excludeNoSerializeMembers())
                .filter((m) -> !StreamingTrait.isEventStream(model, m));

        serializeMembers.forEach((member) -> {
            Shape target = model.expectShape(member.getTarget());
            String dataName = "'" + member.getMemberName() + "'";
            String dataSetter = "data[" + dataName + "] = ";
<<<<<<< HEAD
            String inputGetter = input + "[" + symbolName + "]";
=======
            String inputGetter = "input." + symbolProvider.toMemberName(member);
>>>>>>> b99dc7e2
            target.accept(new MemberSerializer(member, dataSetter, inputGetter, true));
        });
    }

    @Override
    protected void renderOperationBuildMethod(OperationShape operation, Shape inputShape) {
        writer
                .openBlock("def self.build(http_req, input:)")
                .write("http_req.http_method = 'POST'")
                .write("http_req.append_path('/service/$L/operation/$L')",
                        context.service().getId().getName(), operation.getId().getName())
                .write("http_req.headers['Smithy-Protocol'] = 'rpc-v2-cbor'")
                .call(() -> {
                    // if the modeled input has NO structure (Unit) skip content-type and set an empty body
                    if (!(inputShape.hasTrait(OriginalShapeIdTrait.class)
                            && inputShape.expectTrait(OriginalShapeIdTrait.class).getOriginalId()
                            .equals(UnitTypeTrait.UNIT))) {
                        writer
                                .write("data = {}")
                                .call(() -> renderMemberBuilders(inputShape))
                                .write("http_req.headers['Content-Type'] = 'application/cbor'")
                                .write("http_req.body = $T.new($T.encode(data))",
                                        RubyImportContainer.STRING_IO, Hearth.CBOR);
                    } else {
                        writer.write("data = {}");
                    }
                })
                .closeBlock("end");
    }

    @Override
    protected void renderEventStreamOperationBuildMethod(OperationShape operation, Shape inputShape) {
        boolean serializeBody = inputShape.members().stream()
                .filter(NoSerializeTrait.excludeNoSerializeMembers())
                .filter((m) -> !StreamingTrait.isEventStream(model, m))
                .findAny().isPresent();
        writer
                .openBlock("def self.build(http_req, input:)")
                .write("http_req.http_method = 'POST'")
                .write("http_req.append_path('/service/$L/operation/$L')",
                        context.service().getId().getName(), operation.getId().getName())
                .write("http_req.headers['Smithy-Protocol'] = 'rpc-v2-cbor'")
                .write("http_req.headers['Content-Type'] = 'application/vnd.amazon.eventstream'")
                .call(() -> {
                    if (Streaming.isEventStreaming(model, model.expectShape(operation.getOutputShape()))) {
                        writer.write("http_req.headers['Accept'] = 'application/vnd.amazon.eventstream'");
                    }
                })
                .call(() -> {
                    if (serializeBody) {
                        writer
                                .write("data = {}")
                                .call(() -> renderMemberBuilders(inputShape))
                                .write("message = Hearth::EventStream::Message.new")
                                .write("message.headers[':message-type'] = "
                                        + "Hearth::EventStream::HeaderValue.new(value: 'event', type: 'string')")
                                .write("message.headers[':event-type'] = "
                                        + "Hearth::EventStream::HeaderValue.new(value: 'initial-request', "
                                        + "type: 'string')")
                                .write("message.headers[':content-type'] = "
                                        + "Hearth::EventStream::HeaderValue.new(value: 'application/cbor', "
                                        + "type: 'string')")
                                .write("message.payload = $T.new($T.encode(data))",
                                        RubyImportContainer.STRING_IO, Hearth.CBOR)
                                .write("http_req.body = message");
                    }
                })
                .closeBlock("end");
    }

    @Override
    protected void renderEventPayloadStructureBuilder(StructureShape eventPayload) {
        writer
                .write("message.headers[':content-type'] = "
                        + "Hearth::EventStream::HeaderValue.new(value: 'application/cbor', type: 'string')")
                .write("data = {}")
                .call(() -> renderMemberBuilders(eventPayload, "payload_input"))
                .write("message.payload = $T.new($T.encode(data))",
                        RubyImportContainer.STRING_IO, Hearth.CBOR);
    }

    @Override
    protected void renderStructureBuildMethod(StructureShape shape) {
        writer
                .openBlock("def self.build(input)")
                .write("data = {}")
                .call(() -> renderMemberBuilders(shape))
                .write("data")
                .closeBlock("end");
    }

    @Override
    protected void renderListBuildMethod(ListShape shape) {
        writer
                .openBlock("def self.build(input)")
                .write("data = []")
                .openBlock("input.each do |element|")
                .call(() -> {
                    Shape memberTarget = model.expectShape(shape.getMember().getTarget());
                    memberTarget.accept(new MemberSerializer(shape.getMember(), "data << ", "element",
                            !shape.hasTrait(SparseTrait.class)));
                })
                .closeBlock("end")
                .write("data")
                .closeBlock("end");
    }

    @Override
    protected void renderUnionBuildMethod(UnionShape shape) {
        writer
                .openBlock("def self.build(input)")
                .write("data = {}")
                .write("case input");

        shape.members().forEach((member) -> {
            writer
                    .write("when $T", context.symbolProvider().toSymbol(member))
                    .indent();
            renderUnionMemberBuilder(shape, member);
            writer.dedent();
        });
        writer.openBlock("else")
                .write("raise ArgumentError,\n\"Expected input to be one of the subclasses of $T\"",
                        context.symbolProvider().toSymbol(shape))
                .closeBlock("end")
                .write("")
                .write("data")
                .closeBlock("end");
    }

    private void renderUnionMemberBuilder(UnionShape shape, MemberShape member) {
        Shape target = model.expectShape(member.getTarget());
        String dataSetter = "data['" + member.getMemberName() + "'] = ";
        if (target.isUnionShape()) {
            writer.write("input = input.__getobj__"); // need to avoid infinite recursion
        }
        target.accept(new MemberSerializer(member, dataSetter, "input", false));
    }

    @Override
    protected void renderMapBuildMethod(MapShape shape) {
        writer
                .openBlock("def self.build(input)")
                .write("data = {}")
                .openBlock("input.each do |key, value|")
                .call(() -> {
                    Shape valueTarget = model.expectShape(shape.getValue().getTarget());
                    valueTarget.accept(new MemberSerializer(shape.getValue(), "data[key] = ", "value",
                            !shape.hasTrait(SparseTrait.class)));
                })
                .closeBlock("end")
                .write("data")
                .closeBlock("end");
    }

    private class MemberSerializer extends ShapeVisitor.Default<Void> {

        private final String inputGetter;
        private final String dataSetter;
        private final MemberShape memberShape;
        private final boolean checkRequired;

        MemberSerializer(MemberShape memberShape,
                         String dataSetter, String inputGetter, boolean checkRequired) {
            this.inputGetter = inputGetter;
            this.dataSetter = dataSetter;
            this.memberShape = memberShape;
            this.checkRequired = checkRequired;
        }

        private String checkRequired() {
            if (this.checkRequired) {
                return " unless " + inputGetter + ".nil?";
            } else {
                return "";
            }
        }

        @Override
        protected Void getDefault(Shape shape) {
            writer.write("$L$L$L", dataSetter, inputGetter, checkRequired());
            return null;
        }

        @Override
        public Void blobShape(BlobShape shape) {
            writer.write("$1L((String === $2L ? $2L : $2L.read).encode(Encoding::BINARY))$3L",
                    dataSetter, inputGetter, checkRequired());
            return null;
        }

        @Override
        public Void timestampShape(TimestampShape shape) {
            writer.write("$L$L$L",
                    dataSetter, inputGetter, checkRequired());
            return null;
        }

        /**
         * For complex shapes, simply delegate to their builder.
         */
        private void defaultComplexSerializer(Shape shape) {
            if (checkRequired) {
                writer.write("$1L$2L.build($3L) unless $3L.nil?",
                        dataSetter, symbolProvider.toSymbol(shape).getName(),
                        inputGetter);
            } else {
                writer.write("$1L($2L.build($3L) unless $3L.nil?)",
                        dataSetter, symbolProvider.toSymbol(shape).getName(),
                        inputGetter);
            }
        }

        @Override
        public Void listShape(ListShape shape) {
            defaultComplexSerializer(shape);
            return null;
        }

        @Override
        public Void mapShape(MapShape shape) {
            defaultComplexSerializer(shape);
            return null;
        }

        @Override
        public Void structureShape(StructureShape shape) {
            defaultComplexSerializer(shape);
            return null;
        }

        @Override
        public Void unionShape(UnionShape shape) {
            defaultComplexSerializer(shape);
            return null;
        }
    }

}<|MERGE_RESOLUTION|>--- conflicted
+++ resolved
@@ -57,11 +57,7 @@
             Shape target = model.expectShape(member.getTarget());
             String dataName = "'" + member.getMemberName() + "'";
             String dataSetter = "data[" + dataName + "] = ";
-<<<<<<< HEAD
-            String inputGetter = input + "[" + symbolName + "]";
-=======
-            String inputGetter = "input." + symbolProvider.toMemberName(member);
->>>>>>> b99dc7e2
+            String inputGetter = input + "." + symbolProvider.toMemberName(member);
             target.accept(new MemberSerializer(member, dataSetter, inputGetter, true));
         });
     }
