/*
 * Copyright Amazon.com, Inc. or its affiliates. All Rights Reserved.
 *
 * Licensed under the Apache License, Version 2.0 (the "License").
 * You may not use this file except in compliance with the License.
 * A copy of the License is located at
 *
 *  http://aws.amazon.com/apache2.0
 *
 * or in the "license" file accompanying this file. This file is distributed
 * on an "AS IS" BASIS, WITHOUT WARRANTIES OR CONDITIONS OF ANY KIND, either
 * express or implied. See the License for the specific language governing
 * permissions and limitations under the License.
 */

package software.amazon.smithy.ruby.codegen.middleware;

import java.util.ArrayList;
import java.util.Arrays;
import java.util.Collection;
import java.util.Comparator;
import java.util.HashMap;
import java.util.HashSet;
import java.util.List;
import java.util.Map;
import java.util.Objects;
import java.util.Set;
import java.util.stream.Collectors;
import software.amazon.smithy.codegen.core.SymbolProvider;
import software.amazon.smithy.model.Model;
import software.amazon.smithy.model.pattern.SmithyPattern;
import software.amazon.smithy.model.shapes.OperationShape;
import software.amazon.smithy.model.shapes.ServiceShape;
import software.amazon.smithy.model.shapes.Shape;
import software.amazon.smithy.model.shapes.ShapeId;
import software.amazon.smithy.model.traits.EndpointTrait;
import software.amazon.smithy.ruby.codegen.ApplicationTransport;
import software.amazon.smithy.ruby.codegen.GenerationContext;
import software.amazon.smithy.ruby.codegen.Hearth;
import software.amazon.smithy.ruby.codegen.RubyCodeWriter;
import software.amazon.smithy.ruby.codegen.RubySymbolProvider;
import software.amazon.smithy.ruby.codegen.config.ClientConfig;
import software.amazon.smithy.ruby.codegen.config.ConfigProviderChain;
import software.amazon.smithy.utils.SmithyInternalApi;

@SmithyInternalApi
/**
 * Collection of middleware to apply to a client.
 * Middleware is separated into stack steps which each have an
 * ordered list of Middleware to apply for that step.
 */
public class MiddlewareBuilder {
    private final Map<MiddlewareStackStep, List<Middleware>> middlewares;

    public MiddlewareBuilder() {
        this.middlewares = new HashMap<>();
        Arrays.stream(MiddlewareStackStep.values())
                .forEach((step) -> this.middlewares
                        .put(step, new ArrayList<>()));
    }

    public boolean remove(MiddlewareStackStep step, String klass) {
        return middlewares.get(step).removeIf((m) -> m.getKlass().equals(klass));
    }

    public void register(Middleware middleware) {
        middlewares.get(middleware.getStep()).add(middleware);
    }

    public void register(List<Middleware> middleware) {
        middleware.forEach((m) -> register(m));
    }

    public Set<ClientConfig> getClientConfig(GenerationContext context) {
        Model model = context.model();
        ServiceShape service = context.service();
        Set<ClientConfig> config = new HashSet<>();

        for (MiddlewareStackStep step : MiddlewareStackStep.values()) {
            Set<ClientConfig> stepConfig = middlewares.get(step)
                    .stream().filter((m) -> m.includeFor(model, service))
                    .map((m) -> m.getClientConfig())
                    .flatMap(Collection::stream)
                    .collect(Collectors.toSet());
            config.addAll(stepConfig);
        }

        config.addAll(getDefaultClientConfig());

        return config;
    }

    // Write out all additional files for every middleware
    // return the list of all files
    public List<String> writeAdditionalFiles(GenerationContext context) {
        return middlewares.values().stream()
                .flatMap(Collection::stream)
                .map((m) -> m.writeAdditionalFiles(context))
                .flatMap(Collection::stream)
                .collect(Collectors.toList());
    }

    public void render(RubyCodeWriter writer, GenerationContext context,
                       OperationShape operation) {
        Model model = context.model();
        ServiceShape service = context.service();

        for (MiddlewareStackStep step : MiddlewareStackStep.values()) {
            List<Middleware> orderedStepMiddleware = resolveAndFilter(step, model, service, operation);

            for (Middleware middleware : orderedStepMiddleware) {
                middleware.renderAdd(writer, context, operation);
            }
        }
    }

    private List<Middleware> resolveAndFilter(MiddlewareStackStep step, Model model, ServiceShape service,
                                              OperationShape operation) {
        Set<Middleware> resolved = new HashSet<>();
        Set<Middleware> visiting = new HashSet<>();
        Map<Middleware, Integer> order = new HashMap<>();
        Map<String, Middleware> klassToMiddlewareMap = new HashMap<>();


        List<Middleware> filteredMiddleware = middlewares.get(step)
                .stream().filter((m) -> m.includeFor(model, service, operation))
                .collect(Collectors.toList());

        filteredMiddleware.forEach((m) -> klassToMiddlewareMap.put(m.getKlass(), m));

        for (Middleware middleware : filteredMiddleware) {
            resolve(middleware, resolved, visiting, order, klassToMiddlewareMap);
        }

        return filteredMiddleware.stream()
                .sorted(Comparator.comparingInt(order::get))
                .collect(Collectors.toList());
    }

    private void resolve(Middleware middleware, Set<Middleware> resolved, Set<Middleware> visiting,
                         Map<Middleware, Integer> order, Map<String, Middleware> klassToMiddlewareMap) {

        if (visiting.contains(middleware)) {
            throw new IllegalArgumentException("Circular dependency detected when resolving order for middleware: "
                    + middleware.getKlass());
        }
        // skip if its already been resolved
        if (!resolved.contains(middleware)) {
            visiting.add(middleware);
            if (middleware.getRelative().isPresent()) {
                Middleware relativeTo = Objects.requireNonNull(
                        klassToMiddlewareMap.get(middleware.getRelative().get().getTo()),
                        middleware.getKlass() + " relative references a middleware class ("
                                + middleware.getRelative().get().getTo() + ") that is not available in the stack.");
                //recursively resolve the relative middleware
                resolve(relativeTo, resolved, visiting, order, klassToMiddlewareMap);
                // the order of relativeTo should now be set
                if (middleware.getRelative().get().getType().equals(Middleware.Relative.Type.BEFORE)) {
                    order.put(middleware, order.get(relativeTo) - 1);
                } else {
                    order.put(middleware, order.get(relativeTo) + 1);
                }
            } else {
                // Base case - middleware is not relative to anything else, use its default order.
                order.put(middleware, (int) middleware.getOrder());
            }
            visiting.remove(middleware);
            resolved.add(middleware);
        }
    }

    public void addDefaultMiddleware(GenerationContext context) {
        ApplicationTransport transport = context.applicationTransport();
        SymbolProvider symbolProvider = context.symbolProvider();

        Middleware initialize = (new Middleware.Builder())
<<<<<<< HEAD
                .klass("Hearth::Middleware::Initialize")
=======
                .klass(Hearth.INITIALIZE_MIDDLEWARE)
>>>>>>> f06632aa
                .step(MiddlewareStackStep.INITIALIZE)
                .order(Byte.MIN_VALUE)
                .build();

        ClientConfig validateInput = (new ClientConfig.Builder())
                .name("validate_input")
                .type("Boolean")
                .defaultPrimitiveValue("true")
                .documentation(
                        "When `true`, request parameters are validated using the modeled shapes.")
                .build();

        Middleware validate = (new Middleware.Builder())
<<<<<<< HEAD
                .klass("Hearth::Middleware::Validate")
=======
                .klass(Hearth.VALIDATE_MIDDLEWARE)
>>>>>>> f06632aa
                .step(MiddlewareStackStep.VALIDATE)
                .operationParams((ctx, operation) -> {
                    ShapeId inputShapeId = operation.getInputShape();
                    Shape inputShape = ctx.model().expectShape(inputShapeId);
                    Map<String, String> params = new HashMap<>();
                    params.put("validator",
                            "Validators::" + symbolProvider.toSymbol(inputShape).getName());
                    return params;
                })
                .addConfig(validateInput)
                .build();

        ClientConfig disableHostPrefix = (new ClientConfig.Builder())
                .name("disable_host_prefix")
                .type("Boolean")
                .defaultPrimitiveValue("false")
                .documentation(
                        "When `true`, does not perform host prefix injection using @endpoint's hostPrefix property.")
                .build();

        Middleware hostPrefix = (new Middleware.Builder())
                .klass("Hearth::Middleware::HostPrefix")
                .step(MiddlewareStackStep.BUILD)
                .relative(new Middleware.Relative(
<<<<<<< HEAD
                        Middleware.Relative.Type.BEFORE, "Hearth::Middleware::Build")
=======
                        Middleware.Relative.Type.BEFORE, Hearth.BUILD_MIDDLEWARE)
>>>>>>> f06632aa
                )
                .addConfig(disableHostPrefix)
                .operationPredicate((model, service, operation) -> operation.hasTrait(EndpointTrait.class))
                .operationParams((ctx, operation) -> {
                    Map<String, String> params = new HashMap<>();
                    SmithyPattern pattern = operation.getTrait(EndpointTrait.class).get().getHostPrefix();
                    StringBuffer prefix = new StringBuffer();
                    for (SmithyPattern.Segment segment : pattern.getSegments()) {
                        if (segment.isLabel()) {
                            // Here, we rebuild the smithy pattern with reserved word support.
                            // Otherwise we could use pattern.toString()
                            String label = RubySymbolProvider.toMemberName(segment.getContent());
                            prefix.append("{" + label + "}");
                        } else {
                            prefix.append(segment);
                        }
                    }
                    params.put("host_prefix", "\"" + prefix + "\"");
                    return params;
                })
                .build();

        ClientConfig stubResponses = (new ClientConfig.Builder())
                .name("stub_responses")
                .type("Boolean")
                .defaultPrimitiveValue("false")
                .documentation(
                        "Enable response stubbing for testing. See {Hearth::ClientStubs#stub_responses}.")
                .build();

        ClientConfig retryStrategy = (new ClientConfig.Builder())
                .name("retry_strategy")
                .type("Hearth::Retry::Strategy")
                .documentationDefaultValue("Hearth::Retry::Standard.new")
                .defaultValue("Hearth::Retry::Standard.new")
                .documentation(
                        "Specifies which retry strategy class to use. Strategy classes\n"
                                + " may have additional options, such as max_retries and backoff strategies.\n"
                                + " Available options are: \n"
                                + " * `Retry::Standard` - A standardized set of retry rules across the AWS SDKs. "
                                + "This includes support for retry quotas, which limit the number of"
                                + " unsuccessful retries a client can make.\n"
                                + " * `Retry::Adaptive` - An experimental retry mode that includes all the"
                                + " functionality of `standard` mode along with automatic client side"
                                + " throttling.  This is a provisional mode that may change behavior"
                                + " in the future."
                )
                .build();

        Middleware retry = (new Middleware.Builder())
                .klass(Hearth.RETRY_MIDDLEWARE)
                .step(MiddlewareStackStep.RETRY)
                .addConfig(retryStrategy)
                .addParam("error_inspector_class", transport.getErrorInspector())
                .build();

        Middleware send = (new Middleware.Builder())
                .klass(Hearth.SEND_MIDDLEWARE)
                .step(MiddlewareStackStep.SEND)
                .addParam("client",
                        transport.getTransportClient().render(context))
                .addParam("stubs", "@stubs")
                .operationParams((ctx, operation) -> {
                    Map<String, String> params = new HashMap<>();
                    Shape outputShape = ctx.model().expectShape(operation.getOutputShape());
                    params.put("stub_class", "Stubs::" + symbolProvider.toSymbol(operation).getName());
                    params.put("params_class", "Params::" + symbolProvider.toSymbol(outputShape).getName());
                    return params;
                })
                .addConfig(stubResponses)
                .build();

        register(initialize);
        register(validate);
        register(hostPrefix);
        register(retry);
        register(send);

        register(transport.defaultMiddleware(context));
    }

    private Collection<? extends ClientConfig> getDefaultClientConfig() {
        ClientConfig logger = (new ClientConfig.Builder())
                .name("logger")
                .type("Logger")
                .documentationDefaultValue("Logger.new($stdout, level: cfg.log_level)")
                .defaults(new ConfigProviderChain.Builder()
                        .dynamicProvider("proc { |cfg| Logger.new($stdout, level: cfg[:log_level]) } ")
                        .build()
                )
                .documentation("The Logger instance to use for logging.")
                .build();

        ClientConfig logLevel = (new ClientConfig.Builder())
                .name("log_level")
                .type("Symbol")
                .defaultPrimitiveValue(":info")
                .documentation("The default log level to use with the Logger.")
                .build();

        ClientConfig plugins = (new ClientConfig.Builder())
                .name("plugins")
                .type("Hearth::PluginList")
                .defaultValue("Hearth::PluginList.new")
                .documentationDefaultValue("Hearth::PluginList.new")
                .documentation("A list of Plugins to apply to the client. "
                        + "Plugins are callables that take one argument: Config.  "
                        + "Plugins may modify the provided config.")
                .build();

        ClientConfig interceptors = (new ClientConfig.Builder())
                .name("interceptors")
                .type("Hearth::InterceptorList")
                .defaultValue("Hearth::InterceptorList.new")
                .documentationDefaultValue("Hearth::InterceptorList.new")
                .documentation("A list of Interceptors to apply to the client.  Interceptors are a generic extension "
                        + "point that allows injecting logic at specific stages of execution within the SDK. "
                        + "Logic injection is done with hooks that the interceptor implements.  "
                        + "Hooks are either read-only or read/write. Read-only hooks allow an interceptor to read "
                        + "the input, transport request, transport response or output messages. "
                        + "Read/write hooks allow an interceptor to modify one of these messages.")
                .build();

        return Arrays.asList(logger, logLevel, plugins, interceptors);
    }
}<|MERGE_RESOLUTION|>--- conflicted
+++ resolved
@@ -174,11 +174,7 @@
         SymbolProvider symbolProvider = context.symbolProvider();
 
         Middleware initialize = (new Middleware.Builder())
-<<<<<<< HEAD
-                .klass("Hearth::Middleware::Initialize")
-=======
                 .klass(Hearth.INITIALIZE_MIDDLEWARE)
->>>>>>> f06632aa
                 .step(MiddlewareStackStep.INITIALIZE)
                 .order(Byte.MIN_VALUE)
                 .build();
@@ -192,11 +188,7 @@
                 .build();
 
         Middleware validate = (new Middleware.Builder())
-<<<<<<< HEAD
-                .klass("Hearth::Middleware::Validate")
-=======
                 .klass(Hearth.VALIDATE_MIDDLEWARE)
->>>>>>> f06632aa
                 .step(MiddlewareStackStep.VALIDATE)
                 .operationParams((ctx, operation) -> {
                     ShapeId inputShapeId = operation.getInputShape();
@@ -221,11 +213,7 @@
                 .klass("Hearth::Middleware::HostPrefix")
                 .step(MiddlewareStackStep.BUILD)
                 .relative(new Middleware.Relative(
-<<<<<<< HEAD
-                        Middleware.Relative.Type.BEFORE, "Hearth::Middleware::Build")
-=======
                         Middleware.Relative.Type.BEFORE, Hearth.BUILD_MIDDLEWARE)
->>>>>>> f06632aa
                 )
                 .addConfig(disableHostPrefix)
                 .operationPredicate((model, service, operation) -> operation.hasTrait(EndpointTrait.class))
