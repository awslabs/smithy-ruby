--- conflicted
+++ resolved
@@ -133,7 +133,8 @@
         writer.openBlock("class $L < Seahorse::Union", shapeName);
 
         for (MemberShape memberShape : shape.members()) {
-            writer.openBlock("class $L < $L", symbolProvider.toMemberName(memberShape), shapeName)
+            writer
+                    .openBlock("class $L < $L", symbolProvider.toMemberName(memberShape), shapeName)
                     .openBlock("def to_h")
                     .write("{ $L: super(__getobj__) }",
                             RubyFormatter.toSnakeCase(symbolProvider.toMemberName(memberShape)))
@@ -142,18 +143,12 @@
         }
 
         writer
-<<<<<<< HEAD
-                .write("class Unknown < $L; end", shapeName)
-                .closeBlock("end")
-                .write("");
-=======
                 .openBlock("class Unknown < $L", shapeName)
                 .openBlock("def to_h")
-                .write("{unknown: super(__getobj__)}")
+                .write("{ unknown: super(__getobj__) }")
                 .closeBlock("end")
                 .closeBlock("end")
                 .closeBlock("end");
->>>>>>> 4efec4a6
 
         rbsWriter.openBlock("class $L < Seahorse::Union", shapeName);
 
