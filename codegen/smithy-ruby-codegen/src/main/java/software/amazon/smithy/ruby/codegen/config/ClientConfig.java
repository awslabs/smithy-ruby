--- conflicted
+++ resolved
@@ -34,14 +34,8 @@
     private final String type;
     private final String documentation;
     private final String documentationType;
-<<<<<<< HEAD
-    private final ConfigProviderChain defaults;
-    private final String defaultLiteral;
-=======
     private final ConfigDefaults defaults;
->>>>>>> f65cf57b
     private final boolean allowOperationOverride;
-
     private final List<ConfigConstraint> constraints;
 
     /**
@@ -125,7 +119,7 @@
 
     /**
      * If true, this config can be overridden
-     * per operationF.
+     * per operation.
      *
      * @return allowOperationOverride
      */
@@ -182,12 +176,8 @@
         private boolean allowOperationOverride = false;
         private final List<ConfigConstraint> constraints;
 
-        public Builder() {
+        protected Builder() {
             constraints = new ArrayList<>();
-        }
-
-        protected Builder() {
-
         }
 
         /**
