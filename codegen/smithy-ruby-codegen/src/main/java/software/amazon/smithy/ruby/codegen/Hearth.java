--- conflicted
+++ resolved
@@ -127,8 +127,6 @@
             .name("InterceptorList")
             .build();
 
-<<<<<<< HEAD
-=======
     public static final Symbol INITIALIZE_MIDDLEWARE = Symbol.builder()
             .namespace("Hearth::Middleware", "::")
             .name("Initialize")
@@ -158,7 +156,6 @@
             .name("Send")
             .build();
 
->>>>>>> f06632aa
     private Hearth() {
 
     }
