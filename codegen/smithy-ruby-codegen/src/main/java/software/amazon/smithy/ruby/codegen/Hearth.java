--- conflicted
+++ resolved
@@ -227,7 +227,6 @@
             .name("Endpoint")
             .build();
 
-<<<<<<< HEAD
     public static final Symbol EVENT_STREAM_HANDLER_BASE = Symbol.builder()
             .namespace("Hearth::EventStream", "::")
             .name("HandlerBase")
@@ -242,7 +241,8 @@
     public static final Symbol EVENT_STREAM_BINARY_MODULE = Symbol.builder()
             .namespace("Hearth::EventStream", "::")
             .name("Binary")
-=======
+            .build();
+
     // Telemetry SpanKind types
     public static final Symbol CLIENT_SPAN_KIND = Symbol.builder()
             .namespace("Hearth::Telemetry::SpanKind", "::")
@@ -267,7 +267,6 @@
     public static final Symbol PRODUCER_SPAN_KIND = Symbol.builder()
             .namespace("Hearth::Telemetry::SpanKind", "::")
             .name("PRODUCER")
->>>>>>> ae79a0c3
             .build();
 
     private Hearth() {
