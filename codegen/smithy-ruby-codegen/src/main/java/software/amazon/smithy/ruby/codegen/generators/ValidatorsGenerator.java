/*
 * Copyright 2020 Amazon.com, Inc. or its affiliates. All Rights Reserved.
 *
 * Licensed under the Apache License, Version 2.0 (the "License").
 * You may not use this file except in compliance with the License.
 * A copy of the License is located at
 *
 *  http://aws.amazon.com/apache2.0
 *
 * or in the "license" file accompanying this file. This file is distributed
 * on an "AS IS" BASIS, WITHOUT WARRANTIES OR CONDITIONS OF ANY KIND, either
 * express or implied. See the License for the specific language governing
 * permissions and limitations under the License.
 */

package software.amazon.smithy.ruby.codegen.generators;

import java.util.Collection;
import java.util.Comparator;
import java.util.Set;
import java.util.stream.Collectors;
import software.amazon.smithy.build.FileManifest;
import software.amazon.smithy.codegen.core.SymbolProvider;
import software.amazon.smithy.model.Model;
import software.amazon.smithy.model.knowledge.OperationIndex;
import software.amazon.smithy.model.knowledge.TopDownIndex;
import software.amazon.smithy.model.neighbor.Walker;
import software.amazon.smithy.model.shapes.BigDecimalShape;
import software.amazon.smithy.model.shapes.BlobShape;
import software.amazon.smithy.model.shapes.BooleanShape;
import software.amazon.smithy.model.shapes.ByteShape;
import software.amazon.smithy.model.shapes.DocumentShape;
import software.amazon.smithy.model.shapes.DoubleShape;
import software.amazon.smithy.model.shapes.FloatShape;
import software.amazon.smithy.model.shapes.IntegerShape;
import software.amazon.smithy.model.shapes.ListShape;
import software.amazon.smithy.model.shapes.LongShape;
import software.amazon.smithy.model.shapes.MapShape;
import software.amazon.smithy.model.shapes.MemberShape;
import software.amazon.smithy.model.shapes.SetShape;
import software.amazon.smithy.model.shapes.Shape;
import software.amazon.smithy.model.shapes.ShapeVisitor;
import software.amazon.smithy.model.shapes.ShortShape;
import software.amazon.smithy.model.shapes.StringShape;
import software.amazon.smithy.model.shapes.StructureShape;
import software.amazon.smithy.model.shapes.TimestampShape;
import software.amazon.smithy.model.shapes.UnionShape;
import software.amazon.smithy.ruby.codegen.GenerationContext;
import software.amazon.smithy.ruby.codegen.RubyCodeWriter;
import software.amazon.smithy.ruby.codegen.RubySettings;
import software.amazon.smithy.ruby.codegen.RubySymbolProvider;
import software.amazon.smithy.utils.OptionalUtils;

public class ValidatorsGenerator extends ShapeVisitor.Default<Void> {
    private final GenerationContext context;
    private final RubySettings settings;
    private final Model model;
    private final RubyCodeWriter writer;
    private final SymbolProvider symbolProvider;

    public ValidatorsGenerator(GenerationContext context) {
        this.context = context;
        this.settings = context.getRubySettings();
        this.model = context.getModel();
        this.writer = new RubyCodeWriter();
        this.symbolProvider = new RubySymbolProvider(model, settings, "Validators", true);
    }

    public void render() {
        FileManifest fileManifest = context.getFileManifest();
        writer
                .openBlock("module $L", settings.getModule())
                .openBlock("module Validators")
                .call(() -> renderValidators())
                .write("")
                .closeBlock("end")
                .closeBlock("end");

        String fileName = settings.getGemName() + "/lib/" + settings.getGemName() + "/validators.rb";
        fileManifest.writeFile(fileName, writer.toString());
    }

    private void renderValidators() {
        TopDownIndex topDownIndex = TopDownIndex.of(model);
        OperationIndex operationIndex = OperationIndex.of(model);
        Walker walker = new Walker(model);
        Set<Shape> inputShapes = topDownIndex.getContainedOperations(context.getService()).stream()
                .flatMap(operation -> OptionalUtils.stream(operationIndex.getInput(operation)))
                .flatMap(input -> walker.walkShapes(input).stream())
                .collect(Collectors.toSet());

        inputShapes.stream()
                .sorted(Comparator.comparing((o) -> o.getId().getName()))
                .forEach(inputShape -> inputShape.accept(this));
    }

    @Override
    public Void structureShape(StructureShape structureShape) {
        Collection<MemberShape> members = structureShape.members();

        writer
                .write("")
                .openBlock("class $L", symbolProvider.toSymbol(structureShape).getName())
                .openBlock("def self.validate!(input, context:)")
                .call(() -> renderValidatorsForStructureMembers(members))
                .closeBlock("end")
                .closeBlock("end");

        return null;
    }

    private void renderValidatorsForStructureMembers(Collection<MemberShape> members) {
        members.forEach(member -> {
            Shape target = model.expectShape(member.getTarget());
            String symbolName = ":" + symbolProvider.toMemberName(member);
            String input = "input[" + symbolName + "]";
            String context = "\"#{context}[" + symbolName + "]\"";
            target.accept(new MemberValidator(writer, symbolProvider, input, context));
        });
    }

    @Override
    public Void mapShape(MapShape mapShape) {
        Shape valueTarget = model.expectShape(mapShape.getValue().getTarget());

        writer
                .write("")
                .openBlock("class $L", symbolProvider.toSymbol(mapShape).getName())
                .openBlock("def self.validate!(input, context:)")
                .write("Seahorse::Validator.validate!(input, Hash, context: context)")
                .openBlock("input.each do |key, value|")
                .write("Seahorse::Validator.validate!(key, String, Symbol, context: \"#{context}.keys\")")
                .call(() -> valueTarget
<<<<<<< HEAD
                        .accept(new MemberValidator(writer, "value", "\"#{context}[:#{key}]\"")))
=======
                        .accept(new MemberValidator(writer, symbolProvider, "value", "\"#{context}[#{key}]\"")))
>>>>>>> d723a694
                .closeBlock("end")
                .closeBlock("end")
                .closeBlock("end");

        return null;
    }

    @Override
    public Void listShape(ListShape listShape) {
        Shape memberTarget =
                model.expectShape(listShape.getMember().getTarget());

        writer
                .write("")
                .openBlock("class $L", symbolProvider.toSymbol(listShape).getName())
                .openBlock("def self.validate!(input, context:)")
                .write("Seahorse::Validator.validate!(input, Array, context: context)")
                .openBlock("input.each_with_index do |element, index|")
                .call(() -> memberTarget
                        .accept(new MemberValidator(writer, symbolProvider, "element", "\"#{context}[#{index}]\"")))
                .closeBlock("end")
                .closeBlock("end")
                .closeBlock("end");

        return null;
    }

    @Override
    public Void setShape(SetShape setShape) {
        Shape memberTarget =
                model.expectShape(setShape.getMember().getTarget());

        writer
                .write("")
                .openBlock("class $L", symbolProvider.toSymbol(setShape).getName())
                .openBlock("def self.validate!(input, context:)")
                .write("Seahorse::Validator.validate!(input, Set, context: context)")
                .openBlock("input.each_with_index do |element, index|")
                .call(() -> memberTarget
                        .accept(new MemberValidator(writer, symbolProvider, "element", "\"#{context}[#{index}]\"")))
                .closeBlock("end")
                .closeBlock("end")
                .closeBlock("end");

        return null;
    }

    @Override
    public Void unionShape(UnionShape unionShape) {
        String shapeName = symbolProvider.toSymbol(unionShape).getName();
        Collection<MemberShape> unionMemberShapes = unionShape.members();

        writer
                .write("")
                .openBlock("class $L", shapeName)
                .openBlock("def self.validate!(input, context:)")
                .write("case input")
                .call(() -> unionMemberShapes.forEach(unionMemberShape -> {
                    String unionMemberName = symbolProvider.toMemberName(unionMemberShape);
                    writer
                            .write("when Types::" + shapeName + "::" + unionMemberName)
                            .write("  $L.validate!(input.__getobj__, context: context)", unionMemberName);
                }))
                .write("when Types::" + shapeName + "::Unknown")
                .write("  nil")
                .write("else")
                .write("  raise ArgumentError,")
                .write("        \"Expected #{context} to be a union member of \"\\")
                .write("        \"Types::" + shapeName + ", got #{input.class}.\"")
                .write("end") // end switch case
                .closeBlock("end") // end validate method
                .call(() -> renderValidatorsForUnionMembers(unionMemberShapes))
                .closeBlock("end");

        return null;
    }

    @Override
    public Void documentShape(DocumentShape documentShape) {
        writer
                .write("")
                .openBlock("class $L", symbolProvider.toSymbol(documentShape).getName())
                .openBlock("def self.validate!(input, context:)")
                .write("Seahorse::Validator.validate!(input, "
                        + "Hash, String, Array, TrueClass, FalseClass, Numeric, context: context)")
                .write("case input")
                .openBlock("when Hash")
                .write("input.each do |k,v|")
                .indent()
                .write("validate!(v, context: \"#{context}[:#{k}]\")")
                .closeBlock("end")
                .dedent()
                .write("when Array")
                .indent()
                .openBlock("input.each_with_index do |v, i|")
                .write("validate!(v, context: \"#{context}[#{i}]\")")
                .closeBlock("end")
                .dedent()
                .write("end")
                .closeBlock("end")
                .closeBlock("end");

        return null;
    }

    private void renderValidatorsForUnionMembers(Collection<MemberShape> members) {
        members.forEach(member -> {
            String name = symbolProvider.toMemberName(member);
            Shape target = model.expectShape(member.getTarget());

            writer
                    .write("")
                    .openBlock("class $L", name)
                    .openBlock("def self.validate!(input, context:)")
                    .call(() -> target.accept(new MemberValidator(writer, symbolProvider, "input", "context")))
                    .closeBlock("end")
                    .closeBlock("end");
        });
    }

    @Override
    protected Void getDefault(Shape shape) {
        return null;
    }

    private static class MemberValidator extends ShapeVisitor.Default<Void> {
        private final RubyCodeWriter writer;
        private final SymbolProvider symbolProvider;
        private final String input;
        private final String context;

        MemberValidator(RubyCodeWriter writer, SymbolProvider symbolProvider, String input,
                        String context) {
            this.writer = writer;
            this.symbolProvider = symbolProvider;
            this.input = input;
            this.context = context;
        }

        @Override
        protected Void getDefault(Shape shape) {
            return null;
        }

        @Override
        public Void blobShape(BlobShape shape) {
            writer.write("Seahorse::Validator.validate!($L, String, context: $L)", input, context);
            return null;
        }

        @Override
        public Void booleanShape(BooleanShape shape) {
            writer.write("Seahorse::Validator.validate!($L, TrueClass, FalseClass, context: $L)", input, context);
            return null;
        }

        @Override
        public Void listShape(ListShape shape) {
<<<<<<< HEAD
            String name = shape.getId().getName();
            writer.write("Validators::$1L.validate!($2L, context: $3L) if $2L", name, input, context);
=======
            String name = symbolProvider.toSymbol(shape).getName();
            writer.write("$1L.validate!($2L, context: $3L) if $2L", name, input, context);
>>>>>>> d723a694
            return null;
        }

        @Override
        public Void setShape(SetShape shape) {
<<<<<<< HEAD
            String name = shape.getId().getName();
            writer.write("Validators::$1L.validate!($2L, context: $3L) if $2L", name, input, context);
=======
            String name = symbolProvider.toSymbol(shape).getName();
            writer.write("$1L.validate!($2L, context: $3L) if $2L", name, input, context);
>>>>>>> d723a694
            return null;
        }

        @Override
        public Void byteShape(ByteShape shape) {
            writer.write("Seahorse::Validator.validate!($L, Integer, context: $L)", input, context);
            return null;
        }

        @Override
        public Void shortShape(ShortShape shape) {
            writer.write("Seahorse::Validator.validate!($L, Integer, context: $L)", input, context);
            return null;
        }

        @Override
        public Void integerShape(IntegerShape shape) {
            writer.write("Seahorse::Validator.validate!($L, Integer, context: $L)", input, context);
            return null;
        }

        @Override
        public Void longShape(LongShape shape) {
            writer.write("Seahorse::Validator.validate!($L, Integer, context: $L)", input, context);
            return null;
        }

        @Override
        public Void floatShape(FloatShape shape) {
            writer.write("Seahorse::Validator.validate!($L, Float, context: $L)", input, context);
            return null;
        }

        @Override
        public Void documentShape(DocumentShape shape) {
<<<<<<< HEAD
            String name = shape.getId().getName();
            writer.write("Validators::$1L.validate!($2L, context: $3L) if $2L", name, input, context);
=======
            String name = symbolProvider.toSymbol(shape).getName();
            writer.write("$1L.validate!($2L, context: $3L) if $2L", name, input, context);
>>>>>>> d723a694
            return null;
        }

        @Override
        public Void doubleShape(DoubleShape shape) {
            writer.write("Seahorse::Validator.validate!($L, Float, context: $L)", input, context);
            return null;
        }

        @Override
        public Void bigDecimalShape(BigDecimalShape shape) {
            writer.write("Seahorse::Validator.validate!($L, BigDecimal, context: $L)", input, context);
            return null;
        }

        @Override
        public Void mapShape(MapShape shape) {
<<<<<<< HEAD
            String name = shape.getId().getName();
            writer.write("Validators::$1L.validate!($2L, context: $3L) if $2L", name, input, context);
=======
            String name = symbolProvider.toSymbol(shape).getName();
            writer.write("$1L.validate!($2L, context: $3L) if $2L", name, input, context);
>>>>>>> d723a694
            return null;
        }

        @Override
        public Void stringShape(StringShape shape) {
            writer.write("Seahorse::Validator.validate!($L, ::String, context: $L)", input, context);
            return null;
        }

        @Override
        public Void structureShape(StructureShape shape) {
<<<<<<< HEAD
            String name = shape.getId().getName();
            writer.write("Validators::$1L.validate!($2L, context: $3L) if $2L", name, input, context);
=======
            String name = symbolProvider.toSymbol(shape).getName();
            writer.write("$1L.validate!($2L, context: $3L) if $2L", name, input, context);
>>>>>>> d723a694
            return null;
        }

        @Override
        public Void unionShape(UnionShape shape) {
<<<<<<< HEAD
            String name = shape.getId().getName();
            writer.write("Validators::$1L.validate!($2L, context: $3L) if $2L", name, input, context);
=======
            String name = symbolProvider.toSymbol(shape).getName();
            writer.write("$1L.validate!($2L, context: $3L) if $2L", name, input, context);
>>>>>>> d723a694
            return null;
        }

        @Override
        public Void timestampShape(TimestampShape shape) {
            writer.write("Seahorse::Validator.validate!($L, Time, context: $L)", input, context);
            return null;
        }
    }
}<|MERGE_RESOLUTION|>--- conflicted
+++ resolved
@@ -131,11 +131,7 @@
                 .openBlock("input.each do |key, value|")
                 .write("Seahorse::Validator.validate!(key, String, Symbol, context: \"#{context}.keys\")")
                 .call(() -> valueTarget
-<<<<<<< HEAD
-                        .accept(new MemberValidator(writer, "value", "\"#{context}[:#{key}]\"")))
-=======
-                        .accept(new MemberValidator(writer, symbolProvider, "value", "\"#{context}[#{key}]\"")))
->>>>>>> d723a694
+                        .accept(new MemberValidator(writer, symbolProvider, "value", "\"#{context}[:#{key}]\"")))
                 .closeBlock("end")
                 .closeBlock("end")
                 .closeBlock("end");
@@ -294,25 +290,15 @@
 
         @Override
         public Void listShape(ListShape shape) {
-<<<<<<< HEAD
-            String name = shape.getId().getName();
-            writer.write("Validators::$1L.validate!($2L, context: $3L) if $2L", name, input, context);
-=======
-            String name = symbolProvider.toSymbol(shape).getName();
-            writer.write("$1L.validate!($2L, context: $3L) if $2L", name, input, context);
->>>>>>> d723a694
+            String name = symbolProvider.toSymbol(shape).getName();
+            writer.write("Validators::$1L.validate!($2L, context: $3L) if $2L", name, input, context);
             return null;
         }
 
         @Override
         public Void setShape(SetShape shape) {
-<<<<<<< HEAD
-            String name = shape.getId().getName();
-            writer.write("Validators::$1L.validate!($2L, context: $3L) if $2L", name, input, context);
-=======
-            String name = symbolProvider.toSymbol(shape).getName();
-            writer.write("$1L.validate!($2L, context: $3L) if $2L", name, input, context);
->>>>>>> d723a694
+            String name = symbolProvider.toSymbol(shape).getName();
+            writer.write("Validators::$1L.validate!($2L, context: $3L) if $2L", name, input, context);
             return null;
         }
 
@@ -348,13 +334,8 @@
 
         @Override
         public Void documentShape(DocumentShape shape) {
-<<<<<<< HEAD
-            String name = shape.getId().getName();
-            writer.write("Validators::$1L.validate!($2L, context: $3L) if $2L", name, input, context);
-=======
-            String name = symbolProvider.toSymbol(shape).getName();
-            writer.write("$1L.validate!($2L, context: $3L) if $2L", name, input, context);
->>>>>>> d723a694
+            String name = symbolProvider.toSymbol(shape).getName();
+            writer.write("Validators::$1L.validate!($2L, context: $3L) if $2L", name, input, context);
             return null;
         }
 
@@ -372,13 +353,8 @@
 
         @Override
         public Void mapShape(MapShape shape) {
-<<<<<<< HEAD
-            String name = shape.getId().getName();
-            writer.write("Validators::$1L.validate!($2L, context: $3L) if $2L", name, input, context);
-=======
-            String name = symbolProvider.toSymbol(shape).getName();
-            writer.write("$1L.validate!($2L, context: $3L) if $2L", name, input, context);
->>>>>>> d723a694
+            String name = symbolProvider.toSymbol(shape).getName();
+            writer.write("Validators::$1L.validate!($2L, context: $3L) if $2L", name, input, context);
             return null;
         }
 
@@ -390,25 +366,15 @@
 
         @Override
         public Void structureShape(StructureShape shape) {
-<<<<<<< HEAD
-            String name = shape.getId().getName();
-            writer.write("Validators::$1L.validate!($2L, context: $3L) if $2L", name, input, context);
-=======
-            String name = symbolProvider.toSymbol(shape).getName();
-            writer.write("$1L.validate!($2L, context: $3L) if $2L", name, input, context);
->>>>>>> d723a694
+            String name = symbolProvider.toSymbol(shape).getName();
+            writer.write("Validators::$1L.validate!($2L, context: $3L) if $2L", name, input, context);
             return null;
         }
 
         @Override
         public Void unionShape(UnionShape shape) {
-<<<<<<< HEAD
-            String name = shape.getId().getName();
-            writer.write("Validators::$1L.validate!($2L, context: $3L) if $2L", name, input, context);
-=======
-            String name = symbolProvider.toSymbol(shape).getName();
-            writer.write("$1L.validate!($2L, context: $3L) if $2L", name, input, context);
->>>>>>> d723a694
+            String name = symbolProvider.toSymbol(shape).getName();
+            writer.write("Validators::$1L.validate!($2L, context: $3L) if $2L", name, input, context);
             return null;
         }
 
