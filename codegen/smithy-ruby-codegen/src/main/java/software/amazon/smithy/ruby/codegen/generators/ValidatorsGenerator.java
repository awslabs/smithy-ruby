/*
 * Copyright 2020 Amazon.com, Inc. or its affiliates. All Rights Reserved.
 *
 * Licensed under the Apache License, Version 2.0 (the "License").
 * You may not use this file except in compliance with the License.
 * A copy of the License is located at
 *
 *  http://aws.amazon.com/apache2.0
 *
 * or in the "license" file accompanying this file. This file is distributed
 * on an "AS IS" BASIS, WITHOUT WARRANTIES OR CONDITIONS OF ANY KIND, either
 * express or implied. See the License for the specific language governing
 * permissions and limitations under the License.
 */

package software.amazon.smithy.ruby.codegen.generators;

import java.util.Collection;
import java.util.Iterator;
import java.util.Set;
import software.amazon.smithy.build.FileManifest;
import software.amazon.smithy.codegen.core.Symbol;
import software.amazon.smithy.codegen.core.SymbolProvider;
import software.amazon.smithy.model.Model;
import software.amazon.smithy.model.shapes.BigDecimalShape;
import software.amazon.smithy.model.shapes.BlobShape;
import software.amazon.smithy.model.shapes.BooleanShape;
import software.amazon.smithy.model.shapes.ByteShape;
import software.amazon.smithy.model.shapes.DocumentShape;
import software.amazon.smithy.model.shapes.DoubleShape;
import software.amazon.smithy.model.shapes.FloatShape;
import software.amazon.smithy.model.shapes.IntegerShape;
import software.amazon.smithy.model.shapes.ListShape;
import software.amazon.smithy.model.shapes.LongShape;
import software.amazon.smithy.model.shapes.MapShape;
import software.amazon.smithy.model.shapes.MemberShape;
import software.amazon.smithy.model.shapes.SetShape;
import software.amazon.smithy.model.shapes.Shape;
import software.amazon.smithy.model.shapes.ShapeVisitor;
import software.amazon.smithy.model.shapes.ShortShape;
import software.amazon.smithy.model.shapes.StringShape;
import software.amazon.smithy.model.shapes.StructureShape;
import software.amazon.smithy.model.shapes.TimestampShape;
import software.amazon.smithy.model.shapes.UnionShape;
import software.amazon.smithy.ruby.codegen.GenerationContext;
import software.amazon.smithy.ruby.codegen.RubyCodeWriter;
import software.amazon.smithy.ruby.codegen.RubyFormatter;
import software.amazon.smithy.ruby.codegen.RubySettings;
import software.amazon.smithy.ruby.codegen.ShapeCollector;

public class ValidatorsGenerator extends ShapeVisitor.Default<Void> {
    private final GenerationContext context;
    private final RubySettings settings;
    private final Model model;
    private final RubyCodeWriter writer;
<<<<<<< HEAD
=======
    private final RubyTypesWriter typesWriter;
    private final SymbolProvider symbolProvider;
>>>>>>> fcc252a9

    public ValidatorsGenerator(GenerationContext context) {
        this.context = context;
        this.settings = context.getRubySettings();
        this.model = context.getModel();
        this.writer = new RubyCodeWriter();
<<<<<<< HEAD
=======
        this.typesWriter = new RubyTypesWriter();
        this.symbolProvider = context.getSymbolProvider();
>>>>>>> fcc252a9
    }

    public void render() {
        FileManifest fileManifest = context.getFileManifest();
        writer
                .openBlock("module $L", settings.getModule())
                .openBlock("module Validators")
                .call(() -> renderValidators())
                .closeBlock("end")
                .closeBlock("end");

        String fileName = settings.getGemName() + "/lib/" + settings.getGemName() + "/validators.rb";
        fileManifest.writeFile(fileName, writer.toString());
    }

    private void renderValidators() {
        Set<Shape> inputShapes = ShapeCollector.inputShapes(model, context.getService().toShapeId(), true);
        Iterator<Shape> iterator = inputShapes.iterator();

        while (iterator.hasNext()) {
            Shape inputShape = iterator.next();

            writer
                    .openBlock("class $L", inputShape.getId().getName())
                    .openBlock("def self.validate!(input, context:)")
                    .call(() -> inputShape.accept(this))
                    .closeBlock("end")
                    .closeBlock("end");

            // formatting
            if (iterator.hasNext()) {
                writer.write("");
            }
        }
    }

    @Override
    public Void structureShape(StructureShape structureShape) {
        Collection<MemberShape> members = structureShape.members();

        members.forEach(member -> {
            Shape target = model.expectShape(member.getTarget());
            String symbolName = RubyFormatter.asSymbol(member.getMemberName());
            target.accept(new MemberValidator(model, writer, symbolName));
        });

        return null;
    }

    @Override
    public Void mapShape(MapShape mapShape) {
        Shape valueTarget = model.expectShape(mapShape.getValue().getTarget());

        writer
                .write("Seahorse::Validator.validate!(input, Hash, context: context)")
                .openBlock("input.each do |key, value|")
                .write("Seahorse::Validator.validate!(key, String, Symbol, context: \"#{context}.keys\")")
                .call(() -> valueTarget.accept(new MemberValidator(model, writer, "value")))
                .closeBlock("end");

        return null;
    }

    @Override
    public Void listShape(ListShape listShape) {
        Shape memberTarget = model.expectShape(listShape.getMember().getTarget());

        writer
                .write("Seahorse::Validator.validate!(input, Array, context: context)")
                .openBlock("input.each_with_index do |element, index|")
                .call(() -> memberTarget.accept(new MemberValidator(model, writer, "element")))
                .closeBlock("end");

        return null;
    }

    @Override
    public Void setShape(SetShape setShape) {
        Shape memberTarget = model.expectShape(setShape.getMember().getTarget());

        writer
                .write("Seahorse::Validator.validate!(input, Set, context: context)")
                .openBlock("input.each_with_index do |element, index|")
                .call(() -> memberTarget.accept(new MemberValidator(model, writer, "element")))
                .closeBlock("end");

        return null;
    }

    @Override
    protected Void getDefault(Shape shape) {
        return null;
    }

<<<<<<< HEAD
    private static class MemberValidator extends ShapeVisitor.Default<Void> {
        private final Model model;
        private final RubyCodeWriter writer;
        private final String symbolizedName;

        MemberValidator(Model model, RubyCodeWriter writer, String symbolName) {
            this.model = model;
            this.writer = writer;
            this.symbolizedName = symbolName;
        }

        @Override
        protected Void getDefault(Shape shape) {
            return null;
        }

        @Override
        public Void blobShape(BlobShape shape) {
            writer.write("Seahorse::Validator.validate!(input[$L], String, context: \"#{context}[$L]\")",
                    symbolizedName, symbolizedName);
            return null;
        }

        @Override
        public Void booleanShape(BooleanShape shape) {
            writer.write("Seahorse::Validator.validate!(input[$L], TrueClass, FalseClass, context: \"#{context}[$L]\")",
                    symbolizedName, symbolizedName);
            return null;
        }

        @Override
        public Void listShape(ListShape shape) {
            String name = shape.getId().getName();
            writer.write("$L.validate!(input[$L], context: \"#{context}[$L]\")", name, symbolizedName, symbolizedName);
            return null;
        }

        @Override
        public Void setShape(SetShape shape) {
            String name = shape.getId().getName();
            writer.write("$L.validate!(input[$L], context: \"#{context}[$L]\")", name, symbolizedName, symbolizedName);
            return null;
        }

        @Override
        public Void byteShape(ByteShape shape) {
            writer.write("Seahorse::Validator.validate!(input[$L], Integer, context: \"#{context}[$L]\")",
                    symbolizedName, symbolizedName);
            return null;
        }

        @Override
        public Void shortShape(ShortShape shape) {
            writer.write("Seahorse::Validator.validate!(input[$L], Integer, context: \"#{context}[$L]\")",
                    symbolizedName, symbolizedName);
            return null;
        }

        @Override
        public Void integerShape(IntegerShape shape) {
            writer.write("Seahorse::Validator.validate!(input[$L], Integer, context: \"#{context}[$L]\")",
                    symbolizedName, symbolizedName);
            return null;
        }

        @Override
        public Void longShape(LongShape shape) {
            writer.write("Seahorse::Validator.validate!(input[$L], Integer, context: \"#{context}[$L]\")",
                    symbolizedName, symbolizedName);
            return null;
        }

        @Override
        public Void floatShape(FloatShape shape) {
            writer.write("Seahorse::Validator.validate!(input[$L], Float, context: \"#{context}[$L]\")",
                    symbolizedName, symbolizedName);
            return null;
        }

        @Override
        public Void documentShape(DocumentShape shape) {
            writer.write("Seahorse::Validator.validate!(input[$L], "
                    + "Hash, String, Array, TrueClass, FalseClass, Numeric, context: \"#{context}[$L]\")",
                    symbolizedName, symbolizedName);
            return null;
        }

        @Override
        public Void doubleShape(DoubleShape shape) {
            writer.write("Seahorse::Validator.validate!(input[$L], Float, context: \"#{context}[$L]\")",
                    symbolizedName, symbolizedName);
            return null;
        }

        @Override
        public Void bigDecimalShape(BigDecimalShape shape) {
            writer.write("Seahorse::Validator.validate!(input[$L], BigDecimal, context: \"#{context}[$L]\")",
                    symbolizedName, symbolizedName);
            return null;
        }

        @Override
        public Void mapShape(MapShape shape) {
            String name = shape.getId().getName();
            writer.write("$L.validate!(input[$L], context: \"#{context}[$L]\")", name, symbolizedName, symbolizedName);
            return null;
        }

        @Override
        public Void stringShape(StringShape shape) {
            writer.write("Seahorse::Validator.validate!(input[$L], String, context: \"#{context}[$L]\")",
                    symbolizedName, symbolizedName);
            return null;
        }

        @Override
        public Void structureShape(StructureShape shape) {
            String name = shape.getId().getName();
            writer.write("$L.validate!(input[$L], context: \"#{context}[$L]\")", name, symbolizedName, symbolizedName);
            return null;
        }

        @Override
        public Void unionShape(UnionShape shape) {
            // TODO
            return null;
        }

        @Override
        public Void timestampShape(TimestampShape shape) {
            writer.write("Seahorse::Validator.validate!(input[$L], Time, context: \"#{context}[$L]\")",
                    symbolizedName, symbolizedName);
            return null;
        }
=======
    private String typeFor(Shape m) {
        Symbol symbol = symbolProvider.toSymbol(m);
        System.out.println(
                "\t\tMapping to ruby type: " + m.getId() + " Smithy Type: "
                        + m.getType() + " -> " + symbol);
        return symbol.getName();
>>>>>>> fcc252a9
    }
}<|MERGE_RESOLUTION|>--- conflicted
+++ resolved
@@ -53,22 +53,16 @@
     private final RubySettings settings;
     private final Model model;
     private final RubyCodeWriter writer;
-<<<<<<< HEAD
-=======
     private final RubyTypesWriter typesWriter;
     private final SymbolProvider symbolProvider;
->>>>>>> fcc252a9
 
     public ValidatorsGenerator(GenerationContext context) {
         this.context = context;
         this.settings = context.getRubySettings();
         this.model = context.getModel();
         this.writer = new RubyCodeWriter();
-<<<<<<< HEAD
-=======
         this.typesWriter = new RubyTypesWriter();
         this.symbolProvider = context.getSymbolProvider();
->>>>>>> fcc252a9
     }
 
     public void render() {
@@ -163,7 +157,6 @@
         return null;
     }
 
-<<<<<<< HEAD
     private static class MemberValidator extends ShapeVisitor.Default<Void> {
         private final Model model;
         private final RubyCodeWriter writer;
@@ -298,13 +291,13 @@
                     symbolizedName, symbolizedName);
             return null;
         }
-=======
+    }
+
     private String typeFor(Shape m) {
         Symbol symbol = symbolProvider.toSymbol(m);
         System.out.println(
                 "\t\tMapping to ruby type: " + m.getId() + " Smithy Type: "
                         + m.getType() + " -> " + symbol);
         return symbol.getName();
->>>>>>> fcc252a9
     }
 }