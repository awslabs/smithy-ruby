--- conflicted
+++ resolved
@@ -1,11 +1,8 @@
 Unreleased Changes
 ------------------
 
-<<<<<<< HEAD
 * Feature - Add support for stringArray Endpoint parameters + operationContextParams binding.
-=======
 * Issue - Update reserved member names for new Struct methods.
->>>>>>> 32624c25
 * Feature - Add support for Smithy RPC v2 CBOR protocol.
 * Issue - Use `strict_encode64` instead of `encode64`.
 * Issue - Fix builders when `uri` contains empty query parameter.
