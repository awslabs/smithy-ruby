--- conflicted
+++ resolved
@@ -1,11 +1,8 @@
 Unreleased Changes
 ------------------
 
-<<<<<<< HEAD
 * Feature - Add support for Smithy RPC v2 CBOR protocol.
-=======
 * Issue - Use `strict_encode64` instead of `encode64`.
->>>>>>> 595054fd
 * Issue - Fix builders when `uri` contains empty query parameter.
 * Issue - Resolve `ClientConfig` from integrations first.
 * Issue - Rename config `defaults` method to avoid name conflicts.
