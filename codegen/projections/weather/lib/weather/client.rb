# frozen_string_literal: true

# WARNING ABOUT GENERATED CODE
#
# This file was code generated using smithy-ruby.
# https://github.com/awslabs/smithy-ruby
#
# WARNING ABOUT GENERATED CODE

module Weather
  # An API client for Weather
  # See {#initialize} for a full list of supported configuration options
  # Provides weather forecasts.
  #
  class Client
    include Hearth::ClientStubs

    @middleware = Hearth::MiddlewareBuilder.new

    def self.middleware
      @middleware
    end

    # @overload initialize(options)
    # @param [Hash] options
    # @option options [Boolean] :disable_host_prefix (false)
    #   When `true`, does not perform host prefix injection using @endpoint's hostPrefix property.
    #
    # @option options [string] :endpoint
    #   Endpoint of the service
    #
    # @option options [bool] :http_wire_trace (false)
    #   Enable debug wire trace on http requests.
    #
    # @option options [symbol] :log_level (:info)
    #   Default log level to use
    #
    # @option options [Logger] :logger (stdout)
    #   Logger to use for output
    #
    # @option options [MiddlewareBuilder] :middleware
    #   Additional Middleware to be applied for every operation
    #
    # @option options [Bool] :stub_responses (false)
    #   Enable response stubbing. See documentation for {#stub_responses}
    #
    # @option options [Boolean] :validate_input (true)
    #   When `true`, request parameters are validated using the modeled shapes.
    #
    def initialize(options = {})
      @disable_host_prefix = options.fetch(:disable_host_prefix, false)
      @endpoint = options[:endpoint]
      @http_wire_trace = options.fetch(:http_wire_trace, false)
      @log_level = options.fetch(:log_level, :info)
      @logger = options.fetch(:logger, Logger.new($stdout, level: @log_level))
      @middleware = Hearth::MiddlewareBuilder.new(options[:middleware])
      @stub_responses = options.fetch(:stub_responses, false)
      @stubs = Hearth::Stubbing::Stubs.new
      @validate_input = options.fetch(:validate_input, true)

    end

    # @param [Hash] params
    #   See {Types::GetCityInput}.
    #
    # @return [Types::GetCityOutput]
    #
    # @example Request syntax with placeholder values
    #
    #   resp = client.get_city(
    #     city_id: 'cityId' # required
    #   )
    #
    # @example Response structure
    #
<<<<<<< HEAD
    #   resp #=> Types::GetCityOutput
    #   resp.name #=> String
    #   resp.coordinates #=> Types::CityCoordinates
    #   resp.coordinates.latitude #=> Float
    #   resp.coordinates.longitude #=> Float
    #   resp.city #=> Types::CitySummary
    #   resp.city.city_id #=> String
    #   resp.city.name #=> String
    #   resp.city.number #=> String
    #   resp.city.case #=> String
=======
    #   resp.data #=> Types::GetCityOutput
    #   resp.data.member_name #=> String
    #   resp.data.coordinates #=> Types::CityCoordinates
    #   resp.data.coordinates.latitude #=> Float
    #   resp.data.coordinates.longitude #=> Float
    #   resp.data.city #=> Types::CitySummary
    #   resp.data.city.city_id #=> String
    #   resp.data.city.member_name #=> String
    #   resp.data.city.number #=> String
    #   resp.data.city.case #=> String
>>>>>>> 7497c720
    #
    def get_city(params = {}, options = {}, &block)
      stack = Hearth::MiddlewareStack.new
      input = Params::GetCityInput.build(params)
      stack.use(Hearth::Middleware::Validate,
        validator: Validators::GetCityInput,
        validate_input: options.fetch(:validate_input, @validate_input)
      )
      stack.use(Hearth::Middleware::Build,
        builder: Builders::GetCity,
        disable_host_prefix: options.fetch(:disable_host_prefix, @disable_host_prefix)
      )
      stack.use(Hearth::HTTP::Middleware::ContentLength)
      stack.use(Hearth::Middleware::Parse,
        error_parser: Hearth::HTTP::ErrorParser.new(error_module: Errors, success_status: 200, errors: [Errors::NoSuchResource]),
        data_parser: Parsers::GetCity
      )
      stack.use(Hearth::Middleware::Send,
        stub_responses: options.fetch(:stub_responses, @stub_responses),
        client: Hearth::HTTP::Client.new(logger: @logger, http_wire_trace: options.fetch(:http_wire_trace, @http_wire_trace)),
        stub_class: Stubs::GetCity,
        params_class: Params::GetCityOutput,
        stubs: options.fetch(:stubs, @stubs)
      )
      apply_middleware(stack, options[:middleware])

      resp = stack.run(
        input: input,
        context: Hearth::Context.new(
          request: Hearth::HTTP::Request.new(url: options.fetch(:endpoint, @endpoint)),
          response: Hearth::HTTP::Response.new(body: output_stream(options, &block)),
          params: params,
          logger: @logger,
          operation_name: :get_city
        )
      )
      raise resp.error if resp.error
      resp
    end

    # @param [Hash] params
    #   See {Types::GetCityAnnouncementsInput}.
    #
    # @return [Types::GetCityAnnouncementsOutput]
    #
    # @example Request syntax with placeholder values
    #
    #   resp = client.get_city_announcements(
    #     city_id: 'cityId' # required
    #   )
    #
    # @example Response structure
    #
    #   resp.data #=> Types::GetCityAnnouncementsOutput
    #   resp.data.last_updated #=> Time
    #   resp.data.announcements #=> Announcements
    #
    def get_city_announcements(params = {}, options = {}, &block)
      stack = Hearth::MiddlewareStack.new
      input = Params::GetCityAnnouncementsInput.build(params)
      stack.use(Hearth::Middleware::Validate,
        validator: Validators::GetCityAnnouncementsInput,
        validate_input: options.fetch(:validate_input, @validate_input)
      )
      stack.use(Hearth::Middleware::Build,
        builder: Builders::GetCityAnnouncements,
        disable_host_prefix: options.fetch(:disable_host_prefix, @disable_host_prefix)
      )
      stack.use(Hearth::HTTP::Middleware::ContentLength)
      stack.use(Hearth::Middleware::Parse,
        error_parser: Hearth::HTTP::ErrorParser.new(error_module: Errors, success_status: 200, errors: [Errors::NoSuchResource]),
        data_parser: Parsers::GetCityAnnouncements
      )
      stack.use(Hearth::Middleware::Send,
        stub_responses: options.fetch(:stub_responses, @stub_responses),
        client: Hearth::HTTP::Client.new(logger: @logger, http_wire_trace: options.fetch(:http_wire_trace, @http_wire_trace)),
        stub_class: Stubs::GetCityAnnouncements,
        params_class: Params::GetCityAnnouncementsOutput,
        stubs: options.fetch(:stubs, @stubs)
      )
      apply_middleware(stack, options[:middleware])

      resp = stack.run(
        input: input,
        context: Hearth::Context.new(
          request: Hearth::HTTP::Request.new(url: options.fetch(:endpoint, @endpoint)),
          response: Hearth::HTTP::Response.new(body: output_stream(options, &block)),
          params: params,
          logger: @logger,
          operation_name: :get_city_announcements
        )
      )
      raise resp.error if resp.error
      resp
    end

    # @param [Hash] params
    #   See {Types::GetCityImageInput}.
    #
    # @return [Types::GetCityImageOutput]
    #
    # @example Request syntax with placeholder values
    #
    #   resp = client.get_city_image(
    #     city_id: 'cityId', # required
    #     image_type: {
    #       # One of:
    #       raw: false,
    #       png: {
    #         height: 1, # required
    #         width: 1 # required
    #       }
    #     } # required
    #   )
    #
    # @example Response structure
    #
    #   resp.data #=> Types::GetCityImageOutput
    #   resp.data.image #=> String
    #
    def get_city_image(params = {}, options = {}, &block)
      stack = Hearth::MiddlewareStack.new
      input = Params::GetCityImageInput.build(params)
      stack.use(Hearth::Middleware::Validate,
        validator: Validators::GetCityImageInput,
        validate_input: options.fetch(:validate_input, @validate_input)
      )
      stack.use(Hearth::Middleware::Build,
        builder: Builders::GetCityImage,
        disable_host_prefix: options.fetch(:disable_host_prefix, @disable_host_prefix)
      )
      stack.use(Hearth::HTTP::Middleware::ContentLength)
      stack.use(Hearth::Middleware::Parse,
        error_parser: Hearth::HTTP::ErrorParser.new(error_module: Errors, success_status: 200, errors: [Errors::NoSuchResource]),
        data_parser: Parsers::GetCityImage
      )
      stack.use(Hearth::Middleware::Send,
        stub_responses: options.fetch(:stub_responses, @stub_responses),
        client: Hearth::HTTP::Client.new(logger: @logger, http_wire_trace: options.fetch(:http_wire_trace, @http_wire_trace)),
        stub_class: Stubs::GetCityImage,
        params_class: Params::GetCityImageOutput,
        stubs: options.fetch(:stubs, @stubs)
      )
      apply_middleware(stack, options[:middleware])

      resp = stack.run(
        input: input,
        context: Hearth::Context.new(
          request: Hearth::HTTP::Request.new(url: options.fetch(:endpoint, @endpoint)),
          response: Hearth::HTTP::Response.new(body: output_stream(options, &block)),
          params: params,
          logger: @logger,
          operation_name: :get_city_image
        )
      )
      raise resp.error if resp.error
      resp
    end

    # @param [Hash] params
    #   See {Types::GetCurrentTimeInput}.
    #
    # @return [Types::GetCurrentTimeOutput]
    #
    # @example Request syntax with placeholder values
    #
    #   resp = client.get_current_time()
    #
    # @example Response structure
    #
    #   resp.data #=> Types::GetCurrentTimeOutput
    #   resp.data.time #=> Time
    #
    def get_current_time(params = {}, options = {}, &block)
      stack = Hearth::MiddlewareStack.new
      input = Params::GetCurrentTimeInput.build(params)
      stack.use(Hearth::Middleware::Validate,
        validator: Validators::GetCurrentTimeInput,
        validate_input: options.fetch(:validate_input, @validate_input)
      )
      stack.use(Hearth::Middleware::Build,
        builder: Builders::GetCurrentTime,
        disable_host_prefix: options.fetch(:disable_host_prefix, @disable_host_prefix)
      )
      stack.use(Hearth::HTTP::Middleware::ContentLength)
      stack.use(Hearth::Middleware::Parse,
        error_parser: Hearth::HTTP::ErrorParser.new(error_module: Errors, success_status: 200, errors: []),
        data_parser: Parsers::GetCurrentTime
      )
      stack.use(Hearth::Middleware::Send,
        stub_responses: options.fetch(:stub_responses, @stub_responses),
        client: Hearth::HTTP::Client.new(logger: @logger, http_wire_trace: options.fetch(:http_wire_trace, @http_wire_trace)),
        stub_class: Stubs::GetCurrentTime,
        params_class: Params::GetCurrentTimeOutput,
        stubs: options.fetch(:stubs, @stubs)
      )
      apply_middleware(stack, options[:middleware])

      resp = stack.run(
        input: input,
        context: Hearth::Context.new(
          request: Hearth::HTTP::Request.new(url: options.fetch(:endpoint, @endpoint)),
          response: Hearth::HTTP::Response.new(body: output_stream(options, &block)),
          params: params,
          logger: @logger,
          operation_name: :get_current_time
        )
      )
      raise resp.error if resp.error
      resp
    end

    # @param [Hash] params
    #   See {Types::GetForecastInput}.
    #
    # @return [Types::GetForecastOutput]
    #
    # @example Request syntax with placeholder values
    #
    #   resp = client.get_forecast(
    #     city_id: 'cityId' # required
    #   )
    #
    # @example Response structure
    #
    #   resp.data #=> Types::GetForecastOutput
    #   resp.data.chance_of_rain #=> Float
    #   resp.data.precipitation #=> Precipitation
    #
    def get_forecast(params = {}, options = {}, &block)
      stack = Hearth::MiddlewareStack.new
      input = Params::GetForecastInput.build(params)
      stack.use(Hearth::Middleware::Validate,
        validator: Validators::GetForecastInput,
        validate_input: options.fetch(:validate_input, @validate_input)
      )
      stack.use(Hearth::Middleware::Build,
        builder: Builders::GetForecast,
        disable_host_prefix: options.fetch(:disable_host_prefix, @disable_host_prefix)
      )
      stack.use(Hearth::HTTP::Middleware::ContentLength)
      stack.use(Hearth::Middleware::Parse,
        error_parser: Hearth::HTTP::ErrorParser.new(error_module: Errors, success_status: 200, errors: []),
        data_parser: Parsers::GetForecast
      )
      stack.use(Hearth::Middleware::Send,
        stub_responses: options.fetch(:stub_responses, @stub_responses),
        client: Hearth::HTTP::Client.new(logger: @logger, http_wire_trace: options.fetch(:http_wire_trace, @http_wire_trace)),
        stub_class: Stubs::GetForecast,
        params_class: Params::GetForecastOutput,
        stubs: options.fetch(:stubs, @stubs)
      )
      apply_middleware(stack, options[:middleware])

      resp = stack.run(
        input: input,
        context: Hearth::Context.new(
          request: Hearth::HTTP::Request.new(url: options.fetch(:endpoint, @endpoint)),
          response: Hearth::HTTP::Response.new(body: output_stream(options, &block)),
          params: params,
          logger: @logger,
          operation_name: :get_forecast
        )
      )
      raise resp.error if resp.error
      resp
    end

    # @param [Hash] params
    #   See {Types::ListCitiesInput}.
    #
    # @return [Types::ListCitiesOutput]
    #
    # @example Request syntax with placeholder values
    #
    #   resp = client.list_cities(
    #     next_token: 'nextToken',
    #     a_string: 'aString',
    #     default_bool: false,
    #     boxed_bool: false,
    #     default_number: 1,
    #     boxed_number: 1,
    #     some_enum: 'YES', # accepts YES, NO
    #     page_size: 1
    #   )
    #
    # @example Response structure
    #
<<<<<<< HEAD
    #   resp #=> Types::ListCitiesOutput
    #   resp.next_token #=> String
    #   resp.some_enum #=> String, one of YES, NO
    #   resp.a_string #=> String
    #   resp.default_bool #=> Boolean
    #   resp.boxed_bool #=> Boolean
    #   resp.default_number #=> Integer
    #   resp.boxed_number #=> Integer
    #   resp.items #=> Array<CitySummary>
    #   resp.items[0] #=> Types::CitySummary
    #   resp.items[0].city_id #=> String
    #   resp.items[0].name #=> String
    #   resp.items[0].number #=> String
    #   resp.items[0].case #=> String
    #   resp.sparse_items #=> Array<CitySummary>
=======
    #   resp.data #=> Types::ListCitiesOutput
    #   resp.data.next_token #=> String
    #   resp.data.some_enum #=> String, one of YES, NO
    #   resp.data.a_string #=> String
    #   resp.data.default_bool #=> Boolean
    #   resp.data.boxed_bool #=> Boolean
    #   resp.data.default_number #=> Integer
    #   resp.data.boxed_number #=> Integer
    #   resp.data.items #=> Array<CitySummary>
    #   resp.data.items[0] #=> Types::CitySummary
    #   resp.data.items[0].city_id #=> String
    #   resp.data.items[0].member_name #=> String
    #   resp.data.items[0].number #=> String
    #   resp.data.items[0].case #=> String
    #   resp.data.sparse_items #=> Array<CitySummary>
>>>>>>> 7497c720
    #
    def list_cities(params = {}, options = {}, &block)
      stack = Hearth::MiddlewareStack.new
      input = Params::ListCitiesInput.build(params)
      stack.use(Hearth::Middleware::Validate,
        validator: Validators::ListCitiesInput,
        validate_input: options.fetch(:validate_input, @validate_input)
      )
      stack.use(Hearth::Middleware::Build,
        builder: Builders::ListCities,
        disable_host_prefix: options.fetch(:disable_host_prefix, @disable_host_prefix)
      )
      stack.use(Hearth::HTTP::Middleware::ContentLength)
      stack.use(Hearth::Middleware::Parse,
        error_parser: Hearth::HTTP::ErrorParser.new(error_module: Errors, success_status: 200, errors: []),
        data_parser: Parsers::ListCities
      )
      stack.use(Hearth::Middleware::Send,
        stub_responses: options.fetch(:stub_responses, @stub_responses),
        client: Hearth::HTTP::Client.new(logger: @logger, http_wire_trace: options.fetch(:http_wire_trace, @http_wire_trace)),
        stub_class: Stubs::ListCities,
        params_class: Params::ListCitiesOutput,
        stubs: options.fetch(:stubs, @stubs)
      )
      apply_middleware(stack, options[:middleware])

      resp = stack.run(
        input: input,
        context: Hearth::Context.new(
          request: Hearth::HTTP::Request.new(url: options.fetch(:endpoint, @endpoint)),
          response: Hearth::HTTP::Response.new(body: output_stream(options, &block)),
          params: params,
          logger: @logger,
          operation_name: :list_cities
        )
      )
      raise resp.error if resp.error
      resp
    end

    # @param [Hash] params
    #   See {Types::Struct____789BadNameInput}.
    #
    # @return [Types::Struct____789BadNameOutput]
    #
    # @example Request syntax with placeholder values
    #
    #   resp = client.operation____789_bad_name(
    #     member___123abc: '__123abc', # required
    #     member: {
    #       member___123foo: '__123foo'
    #     }
    #   )
    #
    # @example Response structure
    #
<<<<<<< HEAD
    #   resp #=> Types::Struct____789BadNameOutput
    #   resp.member___123abc #=> String
    #   resp.member #=> Types::Struct____456efg
    #   resp.member.member___123foo #=> String
=======
    #   resp.data #=> Types::Struct____789BadNameOutput
    #   resp.data.member____123abc #=> String
    #   resp.data.member #=> Types::Struct____456efg
    #   resp.data.member.member____123foo #=> String
>>>>>>> 7497c720
    #
    def operation____789_bad_name(params = {}, options = {}, &block)
      stack = Hearth::MiddlewareStack.new
      input = Params::Struct____789BadNameInput.build(params)
      stack.use(Hearth::Middleware::Validate,
        validator: Validators::Struct____789BadNameInput,
        validate_input: options.fetch(:validate_input, @validate_input)
      )
      stack.use(Hearth::Middleware::Build,
        builder: Builders::Operation____789BadName,
        disable_host_prefix: options.fetch(:disable_host_prefix, @disable_host_prefix)
      )
      stack.use(Hearth::HTTP::Middleware::ContentLength)
      stack.use(Hearth::Middleware::Parse,
        error_parser: Hearth::HTTP::ErrorParser.new(error_module: Errors, success_status: 200, errors: [Errors::NoSuchResource]),
        data_parser: Parsers::Operation____789BadName
      )
      stack.use(Hearth::Middleware::Send,
        stub_responses: options.fetch(:stub_responses, @stub_responses),
        client: Hearth::HTTP::Client.new(logger: @logger, http_wire_trace: options.fetch(:http_wire_trace, @http_wire_trace)),
        stub_class: Stubs::Operation____789BadName,
        params_class: Params::Struct____789BadNameOutput,
        stubs: options.fetch(:stubs, @stubs)
      )
      apply_middleware(stack, options[:middleware])

      resp = stack.run(
        input: input,
        context: Hearth::Context.new(
          request: Hearth::HTTP::Request.new(url: options.fetch(:endpoint, @endpoint)),
          response: Hearth::HTTP::Response.new(body: output_stream(options, &block)),
          params: params,
          logger: @logger,
          operation_name: :operation____789_bad_name
        )
      )
      raise resp.error if resp.error
      resp
    end

    private

    def apply_middleware(middleware_stack, middleware)
      Client.middleware.apply(middleware_stack)
      @middleware.apply(middleware_stack)
      Hearth::MiddlewareBuilder.new(middleware).apply(middleware_stack)
    end

    def output_stream(options = {}, &block)
      return options[:output_stream] if options[:output_stream]
      return Hearth::BlockIO.new(block) if block

      StringIO.new
    end
  end
end<|MERGE_RESOLUTION|>--- conflicted
+++ resolved
@@ -73,18 +73,6 @@
     #
     # @example Response structure
     #
-<<<<<<< HEAD
-    #   resp #=> Types::GetCityOutput
-    #   resp.name #=> String
-    #   resp.coordinates #=> Types::CityCoordinates
-    #   resp.coordinates.latitude #=> Float
-    #   resp.coordinates.longitude #=> Float
-    #   resp.city #=> Types::CitySummary
-    #   resp.city.city_id #=> String
-    #   resp.city.name #=> String
-    #   resp.city.number #=> String
-    #   resp.city.case #=> String
-=======
     #   resp.data #=> Types::GetCityOutput
     #   resp.data.member_name #=> String
     #   resp.data.coordinates #=> Types::CityCoordinates
@@ -95,7 +83,6 @@
     #   resp.data.city.member_name #=> String
     #   resp.data.city.number #=> String
     #   resp.data.city.case #=> String
->>>>>>> 7497c720
     #
     def get_city(params = {}, options = {}, &block)
       stack = Hearth::MiddlewareStack.new
@@ -384,23 +371,6 @@
     #
     # @example Response structure
     #
-<<<<<<< HEAD
-    #   resp #=> Types::ListCitiesOutput
-    #   resp.next_token #=> String
-    #   resp.some_enum #=> String, one of YES, NO
-    #   resp.a_string #=> String
-    #   resp.default_bool #=> Boolean
-    #   resp.boxed_bool #=> Boolean
-    #   resp.default_number #=> Integer
-    #   resp.boxed_number #=> Integer
-    #   resp.items #=> Array<CitySummary>
-    #   resp.items[0] #=> Types::CitySummary
-    #   resp.items[0].city_id #=> String
-    #   resp.items[0].name #=> String
-    #   resp.items[0].number #=> String
-    #   resp.items[0].case #=> String
-    #   resp.sparse_items #=> Array<CitySummary>
-=======
     #   resp.data #=> Types::ListCitiesOutput
     #   resp.data.next_token #=> String
     #   resp.data.some_enum #=> String, one of YES, NO
@@ -416,7 +386,6 @@
     #   resp.data.items[0].number #=> String
     #   resp.data.items[0].case #=> String
     #   resp.data.sparse_items #=> Array<CitySummary>
->>>>>>> 7497c720
     #
     def list_cities(params = {}, options = {}, &block)
       stack = Hearth::MiddlewareStack.new
@@ -473,17 +442,10 @@
     #
     # @example Response structure
     #
-<<<<<<< HEAD
-    #   resp #=> Types::Struct____789BadNameOutput
-    #   resp.member___123abc #=> String
-    #   resp.member #=> Types::Struct____456efg
-    #   resp.member.member___123foo #=> String
-=======
     #   resp.data #=> Types::Struct____789BadNameOutput
     #   resp.data.member____123abc #=> String
     #   resp.data.member #=> Types::Struct____456efg
     #   resp.data.member.member____123foo #=> String
->>>>>>> 7497c720
     #
     def operation____789_bad_name(params = {}, options = {}, &block)
       stack = Hearth::MiddlewareStack.new
