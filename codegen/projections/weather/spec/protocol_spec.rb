# frozen_string_literal: true

# WARNING ABOUT GENERATED CODE
#
# This file was code generated using smithy-ruby.
# https://github.com/awslabs/smithy-ruby
#
# WARNING ABOUT GENERATED CODE

require 'weather'

require 'hearth/xml/node_matcher'
require 'hearth/query/param_matcher'

module Weather
  describe Client do
    let(:endpoint) { 'http://127.0.0.1' }
    let(:client) { Client.new(stub_responses: true, endpoint: endpoint) }

    describe '#operation____789_bad_name' do

      describe 'NoSuchResource Errors' do
        # Does something
        #
        it 'WriteNoSuchResourceAssertions' do
          middleware = Hearth::MiddlewareBuilder.around_send do |app, input, context|
            response = context.response
            response.status = 404
            response.body = StringIO.new('{
                "resourceType": "City",
                "message": "Your custom message"
            }')
            Hearth::Output.new
          end
          middleware.remove_send.remove_build
          begin
            client.__789_bad_name({}, middleware: middleware)
          rescue Errors::NoSuchResource => e
            expect(e.data.to_h).to eq({
              resource_type: "City",
              message: "Your custom message"
            })
          end
        end
      end

    end

    describe '#get_city' do

      describe 'requests' do
        # Does something
        #
        it 'WriteGetCityAssertions' do
          middleware = Hearth::MiddlewareBuilder.before_send do |input, context|
            request = context.request
            request_uri = URI.parse(request.url)
            expect(request.http_method).to eq('GET')
            expect(request_uri.path).to eq('/cities/123')
            expect(request.body.read).to eq('')
            Hearth::Output.new
          end
          opts = {middleware: middleware}
          client.get_city({
            city_id: "123"
          }, **opts)
        end
      end

      describe 'responses' do
        # Does something
        #
        it 'WriteGetCityResponseAssertions' do
          middleware = Hearth::MiddlewareBuilder.around_send do |app, input, context|
            response = context.response
            response.status = 200
            response.body = StringIO.new('{
                "name": "Seattle",
                "coordinates": {
                    "latitude": 12.34,
                    "longitude": -56.78
                },
                "city": {
                    "cityId": "123",
                    "name": "Seattle",
                    "number": "One",
                    "case": "Upper"
                }
            }')
            Hearth::Output.new
          end
          middleware.remove_send.remove_build
          output = client.get_city({}, middleware: middleware)
<<<<<<< HEAD
          expect(output.to_h).to eq({
            name: "Seattle",
=======
          expect(output.data.to_h).to eq({
            member_name: "Seattle",
>>>>>>> 7497c720
            coordinates: {
              latitude: 12.34,
              longitude: -56.78
            },
            city: {
              city_id: "123",
              name: "Seattle",
              number: "One",
              case: "Upper"
            }
          })
        end
      end

      describe 'stubs' do
        # Does something
        #
        it 'stubs WriteGetCityResponseAssertions' do
          middleware = Hearth::MiddlewareBuilder.after_send do |input, context|
            response = context.response
            expect(response.status).to eq(200)
          end
          middleware.remove_build
          client.stub_responses(:get_city, {
            name: "Seattle",
            coordinates: {
              latitude: 12.34,
              longitude: -56.78
            },
            city: {
              city_id: "123",
              name: "Seattle",
              number: "One",
              case: "Upper"
            }
          })
          output = client.get_city({}, middleware: middleware)
<<<<<<< HEAD
          expect(output.to_h).to eq({
            name: "Seattle",
=======
          expect(output.data.to_h).to eq({
            member_name: "Seattle",
>>>>>>> 7497c720
            coordinates: {
              latitude: 12.34,
              longitude: -56.78
            },
            city: {
              city_id: "123",
              name: "Seattle",
              number: "One",
              case: "Upper"
            }
          })
        end
      end

      describe 'NoSuchResource Errors' do
        # Does something
        #
        it 'WriteNoSuchResourceAssertions' do
          middleware = Hearth::MiddlewareBuilder.around_send do |app, input, context|
            response = context.response
            response.status = 404
            response.body = StringIO.new('{
                "resourceType": "City",
                "message": "Your custom message"
            }')
            Hearth::Output.new
          end
          middleware.remove_send.remove_build
          begin
            client.get_city({}, middleware: middleware)
          rescue Errors::NoSuchResource => e
            expect(e.data.to_h).to eq({
              resource_type: "City",
              message: "Your custom message"
            })
          end
        end
      end

    end

    describe '#get_city_announcements' do

      describe 'NoSuchResource Errors' do
        # Does something
        #
        it 'WriteNoSuchResourceAssertions' do
          middleware = Hearth::MiddlewareBuilder.around_send do |app, input, context|
            response = context.response
            response.status = 404
            response.body = StringIO.new('{
                "resourceType": "City",
                "message": "Your custom message"
            }')
            Hearth::Output.new
          end
          middleware.remove_send.remove_build
          begin
            client.get_city_announcements({}, middleware: middleware)
          rescue Errors::NoSuchResource => e
            expect(e.data.to_h).to eq({
              resource_type: "City",
              message: "Your custom message"
            })
          end
        end
      end

    end

    describe '#get_city_image' do

      describe 'NoSuchResource Errors' do
        # Does something
        #
        it 'WriteNoSuchResourceAssertions' do
          middleware = Hearth::MiddlewareBuilder.around_send do |app, input, context|
            response = context.response
            response.status = 404
            response.body = StringIO.new('{
                "resourceType": "City",
                "message": "Your custom message"
            }')
            Hearth::Output.new
          end
          middleware.remove_send.remove_build
          begin
            client.get_city_image({}, middleware: middleware)
          rescue Errors::NoSuchResource => e
            expect(e.data.to_h).to eq({
              resource_type: "City",
              message: "Your custom message"
            })
          end
        end
      end

    end

    describe '#get_current_time' do

    end

    describe '#get_forecast' do

    end

    describe '#list_cities' do

      describe 'requests' do
        # Does something
        #
        it 'WriteListCitiesAssertions' do
          middleware = Hearth::MiddlewareBuilder.before_send do |input, context|
            request = context.request
            request_uri = URI.parse(request.url)
            expect(request.http_method).to eq('GET')
            expect(request_uri.path).to eq('/cities')
            expected_query = CGI.parse(['pageSize=50'].join('&'))
            actual_query = CGI.parse(request_uri.query)
            expected_query.each do |k, v|
              expect(actual_query[k]).to eq(v)
            end
            forbid_query = ['nextToken']
            actual_query = CGI.parse(request_uri.query)
            forbid_query.each do |query|
              expect(actual_query.key?(query)).to be false
            end
            expect(request.body.read).to eq('')
            Hearth::Output.new
          end
          opts = {middleware: middleware}
          client.list_cities({
            page_size: 50
          }, **opts)
        end
      end

    end

  end
end<|MERGE_RESOLUTION|>--- conflicted
+++ resolved
@@ -91,13 +91,8 @@
           end
           middleware.remove_send.remove_build
           output = client.get_city({}, middleware: middleware)
-<<<<<<< HEAD
-          expect(output.to_h).to eq({
-            name: "Seattle",
-=======
           expect(output.data.to_h).to eq({
             member_name: "Seattle",
->>>>>>> 7497c720
             coordinates: {
               latitude: 12.34,
               longitude: -56.78
@@ -135,13 +130,8 @@
             }
           })
           output = client.get_city({}, middleware: middleware)
-<<<<<<< HEAD
-          expect(output.to_h).to eq({
-            name: "Seattle",
-=======
           expect(output.data.to_h).to eq({
             member_name: "Seattle",
->>>>>>> 7497c720
             coordinates: {
               latitude: 12.34,
               longitude: -56.78
