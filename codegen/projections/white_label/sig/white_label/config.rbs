--- conflicted
+++ resolved
@@ -1,37 +1,13 @@
 module WhiteLabel
   class Config
     include Hearth::Configuration[instance]
-<<<<<<< HEAD
-
-    attr_accessor auth_resolver (): Hearth::_AuthResolver[Auth::Params]
-    attr_accessor auth_schemes (): Array[Hearth::AuthSchemes::Base]
-    attr_accessor disable_host_prefix (): bool
-    attr_accessor disable_request_compression (): bool
-    attr_accessor endpoint (): String
-    attr_accessor endpoint_resolver (): Hearth::_EndpointResolver[Endpoint::Params]
-    attr_accessor http2_client (): Hearth::HTTP2::Client
-    attr_accessor http_api_key_provider (): Hearth::IdentityProvider
-    attr_accessor http_bearer_provider (): Hearth::IdentityProvider
-    attr_accessor http_client (): Hearth::HTTP::Client
-    attr_accessor http_custom_key_provider (): untyped
-    attr_accessor http_login_provider (): Hearth::IdentityProvider
-    attr_accessor interceptors (): Hearth::InterceptorList[Config]
-    attr_accessor logger (): Logger
-    attr_accessor plugins (): Hearth::PluginList[Config]
-    attr_accessor request_min_compression_size_bytes (): Integer
-    attr_accessor retry_strategy (): Hearth::_RetryStrategy
-    attr_accessor stage (): String
-    attr_accessor stub_responses (): bool
-    attr_accessor stubs (): Hearth::Stubs
-    attr_accessor test_config (): untyped
-    attr_accessor validate_input (): bool
-=======
     attr_accessor auth_resolver (): Hearth::_AuthResolver[Auth::Params]?
     attr_accessor auth_schemes (): Array[Hearth::AuthSchemes::Base]?
     attr_accessor disable_host_prefix (): bool?
     attr_accessor disable_request_compression (): bool?
     attr_accessor endpoint (): String?
     attr_accessor endpoint_resolver (): Hearth::_EndpointResolver[Endpoint::Params]?
+    attr_accessor http2_client (): Hearth::HTTP2::Client?
     attr_accessor http_api_key_provider (): Hearth::IdentityProvider?
     attr_accessor http_bearer_provider (): Hearth::IdentityProvider?
     attr_accessor http_client (): Hearth::HTTP::Client?
@@ -47,7 +23,6 @@
     attr_accessor stubs (): Hearth::Stubs?
     attr_accessor test_config (): untyped?
     attr_accessor validate_input (): bool?
->>>>>>> e33d9490
 
     def validate!: () -> void
   end
