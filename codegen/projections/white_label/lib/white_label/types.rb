# frozen_string_literal: true

# WARNING ABOUT GENERATED CODE
#
# This file was code generated using smithy-ruby.
# https://github.com/smithy-lang/smithy-ruby
#
# WARNING ABOUT GENERATED CODE

module WhiteLabel
  module Types

    # @!method initialize(params = {})
    #   @param [Hash] params
    #   @option params [String] :message
    # @!attribute message
    #   @return [String]
    class ClientError
      include Hearth::Structure

      MEMBERS = %i[
        message
      ].freeze

      attr_accessor(*MEMBERS)
    end

    # @!method initialize(params = {})
    #   @param [Hash] params
    class CustomAuthInput
      include Hearth::Structure

      MEMBERS = [].freeze

      attr_accessor(*MEMBERS)
    end

    # @!method initialize(params = {})
    #   @param [Hash] params
    class CustomAuthOutput
      include Hearth::Structure

      MEMBERS = [].freeze

      attr_accessor(*MEMBERS)
    end

    # @!method initialize(params = {})
    #   @param [Hash] params
    class DataplaneEndpointInput
      include Hearth::Structure

      MEMBERS = [].freeze

      attr_accessor(*MEMBERS)
    end

    # @!method initialize(params = {})
    #   @param [Hash] params
    class DataplaneEndpointOutput
      include Hearth::Structure

      MEMBERS = [].freeze

      attr_accessor(*MEMBERS)
    end

    # @!method initialize(params = {})
    #   @param [Hash] params
    #   @option params [String] :string
    #   @option params [Struct] :struct
    #   @option params [Integer] :un_required_number (0)
    #   @option params [Boolean] :un_required_bool (false)
    #   @option params [Integer] :number (0)
    #   @option params [Boolean] :bool (false)
    #   @option params [String] :hello
    #   @option params [String] :simple_enum
    #   @option params [String] :valued_enum
    #   @option params [Integer] :int_enum
    #   @option params [Hash, Array, String, Boolean, Numeric] :null_document
    #   @option params [Hash, Array, String, Boolean, Numeric] :string_document
    #   @option params [Hash, Array, String, Boolean, Numeric] :boolean_document
    #   @option params [Hash, Array, String, Boolean, Numeric] :numbers_document
    #   @option params [Hash, Array, String, Boolean, Numeric] :list_document
    #   @option params [Hash, Array, String, Boolean, Numeric] :map_document
    #   @option params [Array<String>] :list_of_strings
    #   @option params [Hash<String, String>] :map_of_strings
    #   @option params [Time] :iso8601_timestamp
    #   @option params [Time] :epoch_timestamp
    # @!attribute string
    #   @return [String]
    # @!attribute struct
    #   This docstring should be different than KitchenSink struct member.
    #   @deprecated
    #     This structure is
    #     deprecated.
    #     Since: today
    #   @note
    #     This shape is unstable and may change in the future.
    #   @see https://www.ruby-lang.org/en/ Homepage
    #   @see https://www.ruby-lang.org/en/downloads/branches/ Ruby Branches
    #   @note
    #     This shape is meant for internal use only.
    #   @since today
    #   @return [Struct]
    # @!attribute un_required_number
    #   @return [Integer]
    # @!attribute un_required_bool
    #   @return [Boolean]
    # @!attribute number
    #   @return [Integer]
    # @!attribute bool
    #   @return [Boolean]
    # @!attribute hello
    #   @return [String]
    # @!attribute simple_enum
    #   Enum, one of: ["YES", "NO"]
    #   @return [String]
    # @!attribute valued_enum
    #   This is a YES and NO enum.
    #   Enum, one of: ["yes", "no"]
    #   @deprecated
    #     This enum is
    #     deprecated.
    #     Since: today
    #   @return [String]
    # @!attribute int_enum
    #   @return [Integer]
    # @!attribute null_document
    #   @return [Hash, Array, String, Boolean, Numeric]
    # @!attribute string_document
    #   @return [Hash, Array, String, Boolean, Numeric]
    # @!attribute boolean_document
    #   @return [Hash, Array, String, Boolean, Numeric]
    # @!attribute numbers_document
    #   @return [Hash, Array, String, Boolean, Numeric]
    # @!attribute list_document
    #   @return [Hash, Array, String, Boolean, Numeric]
    # @!attribute map_document
    #   @return [Hash, Array, String, Boolean, Numeric]
    # @!attribute list_of_strings
    #   @return [Array<String>]
    # @!attribute map_of_strings
    #   @return [Hash<String, String>]
    # @!attribute iso8601_timestamp
    #   @return [Time]
    # @!attribute epoch_timestamp
    #   @return [Time]
    class Defaults
      include Hearth::Structure

      MEMBERS = %i[
        string
        struct
        un_required_number
        un_required_bool
        number
        bool
        hello
        simple_enum
        valued_enum
        int_enum
        null_document
        string_document
        boolean_document
        numbers_document
        list_document
        map_document
        list_of_strings
        map_of_strings
        iso8601_timestamp
        epoch_timestamp
      ].freeze

      attr_accessor(*MEMBERS)

      def to_s
        "#<WhiteLabel::Types::Defaults "\
          "string=#{string || 'nil'}, "\
          "struct=\"[SENSITIVE]\", "\
          "un_required_number=#{un_required_number || 'nil'}, "\
          "un_required_bool=#{un_required_bool || 'nil'}, "\
          "number=#{number || 'nil'}, "\
          "bool=#{bool || 'nil'}, "\
          "hello=#{hello || 'nil'}, "\
          "simple_enum=#{simple_enum || 'nil'}, "\
          "valued_enum=#{valued_enum || 'nil'}, "\
          "int_enum=#{int_enum || 'nil'}, "\
          "null_document=#{null_document || 'nil'}, "\
          "string_document=#{string_document || 'nil'}, "\
          "boolean_document=#{boolean_document || 'nil'}, "\
          "numbers_document=#{numbers_document || 'nil'}, "\
          "list_document=#{list_document || 'nil'}, "\
          "map_document=#{map_document || 'nil'}, "\
          "list_of_strings=#{list_of_strings || 'nil'}, "\
          "map_of_strings=#{map_of_strings || 'nil'}, "\
          "iso8601_timestamp=#{iso8601_timestamp || 'nil'}, "\
          "epoch_timestamp=#{epoch_timestamp || 'nil'}>"
      end

      private

      def _defaults
        {
          un_required_number: 0,
          un_required_bool: false,
          number: 0,
          bool: false,
          hello: "world",
          simple_enum: "YES",
          valued_enum: "no",
          int_enum: 1,
          string_document: "some string document",
          boolean_document: true,
          numbers_document: 1.23,
          list_document: [],
          map_document: {},
          list_of_strings: [],
          map_of_strings: {},
          iso8601_timestamp: Time.parse("1985-04-12T23:20:50.52Z"),
          epoch_timestamp: Time.at(1.5155310811234E9)
        }
      end
    end

    # @!method initialize(params = {})
    #   @param [Hash] params
    #   @option params [Defaults] :defaults
    # @!attribute defaults
    #   @return [Defaults]
    class DefaultsTestInput
      include Hearth::Structure

      MEMBERS = %i[
        defaults
      ].freeze

      attr_accessor(*MEMBERS)
    end

    # @!method initialize(params = {})
    #   @param [Hash] params
    #   @option params [String] :string
    #   @option params [Struct] :struct
    #   @option params [Integer] :un_required_number (0)
    #   @option params [Boolean] :un_required_bool (false)
    #   @option params [Integer] :number (0)
    #   @option params [Boolean] :bool (false)
    #   @option params [String] :hello
    #   @option params [String] :simple_enum
    #   @option params [String] :valued_enum
    #   @option params [Integer] :int_enum
    #   @option params [Hash, Array, String, Boolean, Numeric] :null_document
    #   @option params [Hash, Array, String, Boolean, Numeric] :string_document
    #   @option params [Hash, Array, String, Boolean, Numeric] :boolean_document
    #   @option params [Hash, Array, String, Boolean, Numeric] :numbers_document
    #   @option params [Hash, Array, String, Boolean, Numeric] :list_document
    #   @option params [Hash, Array, String, Boolean, Numeric] :map_document
    #   @option params [Array<String>] :list_of_strings
    #   @option params [Hash<String, String>] :map_of_strings
    #   @option params [Time] :iso8601_timestamp
    #   @option params [Time] :epoch_timestamp
    # @!attribute string
    #   @return [String]
    # @!attribute struct
    #   This docstring should be different than KitchenSink struct member.
    #   @deprecated
    #     This structure is
    #     deprecated.
    #     Since: today
    #   @note
    #     This shape is unstable and may change in the future.
    #   @see https://www.ruby-lang.org/en/ Homepage
    #   @see https://www.ruby-lang.org/en/downloads/branches/ Ruby Branches
    #   @note
    #     This shape is meant for internal use only.
    #   @since today
    #   @return [Struct]
    # @!attribute un_required_number
    #   @return [Integer]
    # @!attribute un_required_bool
    #   @return [Boolean]
    # @!attribute number
    #   @return [Integer]
    # @!attribute bool
    #   @return [Boolean]
    # @!attribute hello
    #   @return [String]
    # @!attribute simple_enum
    #   Enum, one of: ["YES", "NO"]
    #   @return [String]
    # @!attribute valued_enum
    #   This is a YES and NO enum.
    #   Enum, one of: ["yes", "no"]
    #   @deprecated
    #     This enum is
    #     deprecated.
    #     Since: today
    #   @return [String]
    # @!attribute int_enum
    #   @return [Integer]
    # @!attribute null_document
    #   @return [Hash, Array, String, Boolean, Numeric]
    # @!attribute string_document
    #   @return [Hash, Array, String, Boolean, Numeric]
    # @!attribute boolean_document
    #   @return [Hash, Array, String, Boolean, Numeric]
    # @!attribute numbers_document
    #   @return [Hash, Array, String, Boolean, Numeric]
    # @!attribute list_document
    #   @return [Hash, Array, String, Boolean, Numeric]
    # @!attribute map_document
    #   @return [Hash, Array, String, Boolean, Numeric]
    # @!attribute list_of_strings
    #   @return [Array<String>]
    # @!attribute map_of_strings
    #   @return [Hash<String, String>]
    # @!attribute iso8601_timestamp
    #   @return [Time]
    # @!attribute epoch_timestamp
    #   @return [Time]
    class DefaultsTestOutput
      include Hearth::Structure

      MEMBERS = %i[
        string
        struct
        un_required_number
        un_required_bool
        number
        bool
        hello
        simple_enum
        valued_enum
        int_enum
        null_document
        string_document
        boolean_document
        numbers_document
        list_document
        map_document
        list_of_strings
        map_of_strings
        iso8601_timestamp
        epoch_timestamp
      ].freeze

      attr_accessor(*MEMBERS)

      def to_s
        "#<WhiteLabel::Types::DefaultsTestOutput "\
          "string=#{string || 'nil'}, "\
          "struct=\"[SENSITIVE]\", "\
          "un_required_number=#{un_required_number || 'nil'}, "\
          "un_required_bool=#{un_required_bool || 'nil'}, "\
          "number=#{number || 'nil'}, "\
          "bool=#{bool || 'nil'}, "\
          "hello=#{hello || 'nil'}, "\
          "simple_enum=#{simple_enum || 'nil'}, "\
          "valued_enum=#{valued_enum || 'nil'}, "\
          "int_enum=#{int_enum || 'nil'}, "\
          "null_document=#{null_document || 'nil'}, "\
          "string_document=#{string_document || 'nil'}, "\
          "boolean_document=#{boolean_document || 'nil'}, "\
          "numbers_document=#{numbers_document || 'nil'}, "\
          "list_document=#{list_document || 'nil'}, "\
          "map_document=#{map_document || 'nil'}, "\
          "list_of_strings=#{list_of_strings || 'nil'}, "\
          "map_of_strings=#{map_of_strings || 'nil'}, "\
          "iso8601_timestamp=#{iso8601_timestamp || 'nil'}, "\
          "epoch_timestamp=#{epoch_timestamp || 'nil'}>"
      end

      private

      def _defaults
        {
          un_required_number: 0,
          un_required_bool: false,
          number: 0,
          bool: false,
          hello: "world",
          simple_enum: "YES",
          valued_enum: "no",
          int_enum: 1,
          string_document: "some string document",
          boolean_document: true,
          numbers_document: 1.23,
          list_document: [],
          map_document: {},
          list_of_strings: [],
          map_of_strings: {},
          iso8601_timestamp: Time.parse("1985-04-12T23:20:50.52Z"),
          epoch_timestamp: Time.at(1.5155310811234E9)
        }
      end
    end

    # @!method initialize(params = {})
    #   @param [Hash] params
    class EndpointOperationInput
      include Hearth::Structure

      MEMBERS = [].freeze

      attr_accessor(*MEMBERS)
    end

    # @!method initialize(params = {})
    #   @param [Hash] params
    class EndpointOperationOutput
      include Hearth::Structure

      MEMBERS = [].freeze

      attr_accessor(*MEMBERS)
    end

    # @!method initialize(params = {})
    #   @param [Hash] params
    #   @option params [String] :label_member
    # @!attribute label_member
    #   @return [String]
    class EndpointWithHostLabelOperationInput
      include Hearth::Structure

      MEMBERS = %i[
        label_member
      ].freeze

      attr_accessor(*MEMBERS)
    end

    # @!method initialize(params = {})
    #   @param [Hash] params
    class EndpointWithHostLabelOperationOutput
      include Hearth::Structure

      MEMBERS = [].freeze

      attr_accessor(*MEMBERS)
    end

    # @!method initialize(params = {})
    #   @param [Hash] params
<<<<<<< HEAD
    #   @option params [String] :message
    # @!attribute message
    #   @return [String]
    EventA = ::Struct.new(
      :message,
      keyword_init: true
    ) do
      include Hearth::Structure
    end

    # @!method initialize(params = {})
    #   @param [Hash] params
    #   @option params [NestedEvent] :nested
    # @!attribute nested
    #   @return [NestedEvent]
    EventB = ::Struct.new(
      :nested,
      keyword_init: true
    ) do
      include Hearth::Structure
    end

    class Events < Hearth::Union
      class EventA < Events
        def to_h
          { event_a: super(__getobj__) }
        end

        def to_s
          "#<WhiteLabel::Types::EventA #{__getobj__ || 'nil'}>"
        end
      end

      class EventB < Events
        def to_h
          { event_b: super(__getobj__) }
        end

        def to_s
          "#<WhiteLabel::Types::EventB #{__getobj__ || 'nil'}>"
        end
      end

      class Unknown < Events
        def initialize(name:, value:)
          super({name: name, value: value})
        end

        def to_h
          { unknown: super(__getobj__) }
        end

        def to_s
          "#<WhiteLabel::Types::Unknown #{__getobj__ || 'nil'}>"
        end
      end
    end

    # @!method initialize(params = {})
    #   @param [Hash] params
    HttpApiKeyAuthInput = ::Struct.new(
      nil,
      keyword_init: true
    ) do
=======
    class HttpApiKeyAuthInput
>>>>>>> b99dc7e2
      include Hearth::Structure

      MEMBERS = [].freeze

      attr_accessor(*MEMBERS)
    end

    # @!method initialize(params = {})
    #   @param [Hash] params
    class HttpApiKeyAuthOutput
      include Hearth::Structure

      MEMBERS = [].freeze

      attr_accessor(*MEMBERS)
    end

    # @!method initialize(params = {})
    #   @param [Hash] params
    class HttpBasicAuthInput
      include Hearth::Structure

      MEMBERS = [].freeze

      attr_accessor(*MEMBERS)
    end

    # @!method initialize(params = {})
    #   @param [Hash] params
    class HttpBasicAuthOutput
      include Hearth::Structure

      MEMBERS = [].freeze

      attr_accessor(*MEMBERS)
    end

    # @!method initialize(params = {})
    #   @param [Hash] params
    class HttpBearerAuthInput
      include Hearth::Structure

      MEMBERS = [].freeze

      attr_accessor(*MEMBERS)
    end

    # @!method initialize(params = {})
    #   @param [Hash] params
    class HttpBearerAuthOutput
      include Hearth::Structure

      MEMBERS = [].freeze

      attr_accessor(*MEMBERS)
    end

    # @!method initialize(params = {})
    #   @param [Hash] params
    class HttpDigestAuthInput
      include Hearth::Structure

      MEMBERS = [].freeze

      attr_accessor(*MEMBERS)
    end

    # @!method initialize(params = {})
    #   @param [Hash] params
    class HttpDigestAuthOutput
      include Hearth::Structure

      MEMBERS = [].freeze

      attr_accessor(*MEMBERS)
    end

    # Enum constants for IntEnumType
    module IntEnumType
      ONE = 1

      TWO = 2

      THREE = 3
    end

    # @!method initialize(params = {})
    #   @param [Hash] params
    #   @option params [String] :string
    #   @option params [String] :simple_enum
    #   @option params [String] :valued_enum
    #   @option params [Struct] :struct
    #   @option params [Hash, Array, String, Boolean, Numeric] :document
    #   @option params [Array<String>] :list_of_strings
    #   @option params [Array<Struct>] :list_of_structs
    #   @option params [Hash<String, String>] :map_of_strings
    #   @option params [Hash<String, Struct>] :map_of_structs
    #   @option params [Union] :union
    # @!attribute string
    #   This is some member
    #   documentation of String.
    #   @deprecated
    #     This structure member is
    #     deprecated.
    #     Since: today
    #   @note
    #     This shape is unstable and may change in the future.
    #   @see https://www.ruby-lang.org/en/ Homepage
    #   @see https://www.ruby-lang.org/en/downloads/branches/ Ruby Branches
    #   @note
    #     This shape is meant for internal use only.
    #   @note
    #     This shape is recommended.
    #     Reason: This structure member is
    #     cool AF.
    #   @since today
    #   @return [String]
    # @!attribute simple_enum
    #   Enum, one of: ["YES", "NO"]
    #   @return [String]
    # @!attribute valued_enum
    #   This is a YES and NO enum.
    #   Enum, one of: ["yes", "no"]
    #   @deprecated
    #     This enum is
    #     deprecated.
    #     Since: today
    #   @return [String]
    # @!attribute struct
    #   This is some member documentation of Struct.
    #   It should override Struct's documentation.
    #   @deprecated
    #     This structure is
    #     deprecated.
    #     Since: today
    #   @note
    #     This shape is unstable and may change in the future.
    #   @see https://www.ruby-lang.org/en/ Homepage
    #   @see https://www.ruby-lang.org/en/downloads/branches/ Ruby Branches
    #   @note
    #     This shape is meant for internal use only.
    #   @since today
    #   @return [Struct]
    # @!attribute document
    #   @return [Hash, Array, String, Boolean, Numeric]
    # @!attribute list_of_strings
    #   @return [Array<String>]
    # @!attribute list_of_structs
    #   @return [Array<Struct>]
    # @!attribute map_of_strings
    #   @return [Hash<String, String>]
    # @!attribute map_of_structs
    #   @return [Hash<String, Struct>]
    # @!attribute union
    #   This is some union documentation.
    #   It has some union members
    #   @deprecated
    #     This union is
    #     deprecated.
    #     Since: today
    #   @note
    #     This shape is unstable and may change in the future.
    #   @see https://www.ruby-lang.org/en/ Homepage
    #   @see https://www.ruby-lang.org/en/downloads/branches/ Ruby Branches
    #   @note
    #     This shape is meant for internal use only.
    #   @since today
    #   @return [Union]
    class KitchenSinkInput
      include Hearth::Structure

      MEMBERS = %i[
        string
        simple_enum
        valued_enum
        struct
        document
        list_of_strings
        list_of_structs
        map_of_strings
        map_of_structs
        union
      ].freeze

      attr_accessor(*MEMBERS)

      def to_s
        "#<WhiteLabel::Types::KitchenSinkInput "\
          "string=#{string || 'nil'}, "\
          "simple_enum=#{simple_enum || 'nil'}, "\
          "valued_enum=#{valued_enum || 'nil'}, "\
          "struct=\"[SENSITIVE]\", "\
          "document=#{document || 'nil'}, "\
          "list_of_strings=#{list_of_strings || 'nil'}, "\
          "list_of_structs=#{list_of_structs || 'nil'}, "\
          "map_of_strings=#{map_of_strings || 'nil'}, "\
          "map_of_structs=#{map_of_structs || 'nil'}, "\
          "union=\"[SENSITIVE]\">"
      end
    end

    # @!method initialize(params = {})
    #   @param [Hash] params
    #   @option params [String] :string
    #   @option params [String] :simple_enum
    #   @option params [String] :valued_enum
    #   @option params [Struct] :struct
    #   @option params [Hash, Array, String, Boolean, Numeric] :document
    #   @option params [Array<String>] :list_of_strings
    #   @option params [Array<Struct>] :list_of_structs
    #   @option params [Hash<String, String>] :map_of_strings
    #   @option params [Hash<String, Struct>] :map_of_structs
    #   @option params [Union] :union
    # @!attribute string
    #   This is some member
    #   documentation of String.
    #   @deprecated
    #     This structure member is
    #     deprecated.
    #     Since: today
    #   @note
    #     This shape is unstable and may change in the future.
    #   @see https://www.ruby-lang.org/en/ Homepage
    #   @see https://www.ruby-lang.org/en/downloads/branches/ Ruby Branches
    #   @note
    #     This shape is meant for internal use only.
    #   @note
    #     This shape is recommended.
    #     Reason: This structure member is
    #     cool AF.
    #   @since today
    #   @return [String]
    # @!attribute simple_enum
    #   Enum, one of: ["YES", "NO"]
    #   @return [String]
    # @!attribute valued_enum
    #   This is a YES and NO enum.
    #   Enum, one of: ["yes", "no"]
    #   @deprecated
    #     This enum is
    #     deprecated.
    #     Since: today
    #   @return [String]
    # @!attribute struct
    #   This is some member documentation of Struct.
    #   It should override Struct's documentation.
    #   @deprecated
    #     This structure is
    #     deprecated.
    #     Since: today
    #   @note
    #     This shape is unstable and may change in the future.
    #   @see https://www.ruby-lang.org/en/ Homepage
    #   @see https://www.ruby-lang.org/en/downloads/branches/ Ruby Branches
    #   @note
    #     This shape is meant for internal use only.
    #   @since today
    #   @return [Struct]
    # @!attribute document
    #   @return [Hash, Array, String, Boolean, Numeric]
    # @!attribute list_of_strings
    #   @return [Array<String>]
    # @!attribute list_of_structs
    #   @return [Array<Struct>]
    # @!attribute map_of_strings
    #   @return [Hash<String, String>]
    # @!attribute map_of_structs
    #   @return [Hash<String, Struct>]
    # @!attribute union
    #   This is some union documentation.
    #   It has some union members
    #   @deprecated
    #     This union is
    #     deprecated.
    #     Since: today
    #   @note
    #     This shape is unstable and may change in the future.
    #   @see https://www.ruby-lang.org/en/ Homepage
    #   @see https://www.ruby-lang.org/en/downloads/branches/ Ruby Branches
    #   @note
    #     This shape is meant for internal use only.
    #   @since today
    #   @return [Union]
    class KitchenSinkOutput
      include Hearth::Structure

      MEMBERS = %i[
        string
        simple_enum
        valued_enum
        struct
        document
        list_of_strings
        list_of_structs
        map_of_strings
        map_of_structs
        union
      ].freeze

      attr_accessor(*MEMBERS)

      def to_s
        "#<WhiteLabel::Types::KitchenSinkOutput "\
          "string=#{string || 'nil'}, "\
          "simple_enum=#{simple_enum || 'nil'}, "\
          "valued_enum=#{valued_enum || 'nil'}, "\
          "struct=\"[SENSITIVE]\", "\
          "document=#{document || 'nil'}, "\
          "list_of_strings=#{list_of_strings || 'nil'}, "\
          "list_of_structs=#{list_of_structs || 'nil'}, "\
          "map_of_strings=#{map_of_strings || 'nil'}, "\
          "map_of_structs=#{map_of_structs || 'nil'}, "\
          "union=\"[SENSITIVE]\">"
      end
    end

    # @!method initialize(params = {})
    #   @param [Hash] params
    #   @option params [String] :user_id
    # @!attribute user_id
    #   @return [String]
    class MixinTestInput
      include Hearth::Structure

      MEMBERS = %i[
        user_id
      ].freeze

      attr_accessor(*MEMBERS)
    end

    # @!method initialize(params = {})
    #   @param [Hash] params
    #   @option params [String] :username
    #   @option params [String] :user_id
    # @!attribute username
    #   @return [String]
    # @!attribute user_id
    #   @return [String]
    class MixinTestOutput
      include Hearth::Structure

      MEMBERS = %i[
        username
        user_id
      ].freeze

      attr_accessor(*MEMBERS)
    end

    # @!method initialize(params = {})
    #   @param [Hash] params
<<<<<<< HEAD
    #   @option params [Array<String>] :member_values
    # @!attribute member_values
    #   @return [Array<String>]
    NestedEvent = ::Struct.new(
      :member_values,
      keyword_init: true
    ) do
      include Hearth::Structure
    end

    # @!method initialize(params = {})
    #   @param [Hash] params
    NoAuthInput = ::Struct.new(
      nil,
      keyword_init: true
    ) do
=======
    class NoAuthInput
>>>>>>> b99dc7e2
      include Hearth::Structure

      MEMBERS = [].freeze

      attr_accessor(*MEMBERS)
    end

    # @!method initialize(params = {})
    #   @param [Hash] params
    class NoAuthOutput
      include Hearth::Structure

      MEMBERS = [].freeze

      attr_accessor(*MEMBERS)
    end

    # @!method initialize(params = {})
    #   @param [Hash] params
    class OptionalAuthInput
      include Hearth::Structure

      MEMBERS = [].freeze

      attr_accessor(*MEMBERS)
    end

    # @!method initialize(params = {})
    #   @param [Hash] params
    class OptionalAuthOutput
      include Hearth::Structure

      MEMBERS = [].freeze

      attr_accessor(*MEMBERS)
    end

    # @!method initialize(params = {})
    #   @param [Hash] params
    class OrderedAuthInput
      include Hearth::Structure

      MEMBERS = [].freeze

      attr_accessor(*MEMBERS)
    end

    # @!method initialize(params = {})
    #   @param [Hash] params
    class OrderedAuthOutput
      include Hearth::Structure

      MEMBERS = [].freeze

      attr_accessor(*MEMBERS)
    end

    # @!method initialize(params = {})
    #   @param [Hash] params
    #   @option params [String] :next_token
    # @!attribute next_token
    #   @return [String]
    class PaginatorsTestOperationInput
      include Hearth::Structure

      MEMBERS = %i[
        next_token
      ].freeze

      attr_accessor(*MEMBERS)
    end

    # @!method initialize(params = {})
    #   @param [Hash] params
    #   @option params [String] :next_token
    #   @option params [Array<String>] :items
    # @!attribute next_token
    #   @return [String]
    # @!attribute items
    #   @return [Array<String>]
    class PaginatorsTestOperationOutput
      include Hearth::Structure

      MEMBERS = %i[
        next_token
        items
      ].freeze

      attr_accessor(*MEMBERS)
    end

    # @!method initialize(params = {})
    #   @param [Hash] params
    #   @option params [String] :next_token
    # @!attribute next_token
    #   @return [String]
    class PaginatorsTestWithItemsInput
      include Hearth::Structure

      MEMBERS = %i[
        next_token
      ].freeze

      attr_accessor(*MEMBERS)
    end

    # @!method initialize(params = {})
    #   @param [Hash] params
    #   @option params [String] :next_token
    #   @option params [Array<String>] :items
    # @!attribute next_token
    #   @return [String]
    # @!attribute items
    #   @return [Array<String>]
    class PaginatorsTestWithItemsOutput
      include Hearth::Structure

      MEMBERS = %i[
        next_token
        items
      ].freeze

      attr_accessor(*MEMBERS)
    end

    # @!method initialize(params = {})
    #   @param [Hash] params
    class RelativeMiddlewareInput
      include Hearth::Structure

      MEMBERS = [].freeze

      attr_accessor(*MEMBERS)
    end

    # @!method initialize(params = {})
    #   @param [Hash] params
    class RelativeMiddlewareOutput
      include Hearth::Structure

      MEMBERS = [].freeze

      attr_accessor(*MEMBERS)
    end

    # @!method initialize(params = {})
    #   @param [Hash] params
    #   @option params [String] :body
    # @!attribute body
    #   @return [String]
    class RequestCompressionInput
      include Hearth::Structure

      MEMBERS = %i[
        body
      ].freeze

      attr_accessor(*MEMBERS)
    end

    # @!method initialize(params = {})
    #   @param [Hash] params
    class RequestCompressionOutput
      include Hearth::Structure

      MEMBERS = [].freeze

      attr_accessor(*MEMBERS)
    end

    # @!method initialize(params = {})
    #   @param [Hash] params
    #   @option params [IO] :body
    # @!attribute body
    #   @return [IO]
    class RequestCompressionStreamingInput
      include Hearth::Structure

      MEMBERS = %i[
        body
      ].freeze

      attr_accessor(*MEMBERS)
    end

    # @!method initialize(params = {})
    #   @param [Hash] params
    class RequestCompressionStreamingOutput
      include Hearth::Structure

      MEMBERS = [].freeze

      attr_accessor(*MEMBERS)
    end

    # @!method initialize(params = {})
    #   @param [Hash] params
    #   @option params [String] :resource_url
    # @!attribute resource_url
    #   @return [String]
    class ResourceEndpointInput
      include Hearth::Structure

      MEMBERS = %i[
        resource_url
      ].freeze

      attr_accessor(*MEMBERS)
    end

    # @!method initialize(params = {})
    #   @param [Hash] params
    class ResourceEndpointOutput
      include Hearth::Structure

      MEMBERS = [].freeze

      attr_accessor(*MEMBERS)
    end

    # @!method initialize(params = {})
    #   @param [Hash] params
    #   @option params [String] :member___123next_token
    # @!attribute member___123next_token
    #   @return [String]
    class ResultWrapper
      include Hearth::Structure

      MEMBERS = %i[
        member___123next_token
      ].freeze

      attr_accessor(*MEMBERS)
    end

    # @!method initialize(params = {})
    #   @param [Hash] params
    class ServerError
      include Hearth::Structure

      MEMBERS = [].freeze

      attr_accessor(*MEMBERS)
    end

    # Enum constants for SimpleEnum
    module SimpleEnum
      YES = "YES"

      NO = "NO"
    end

    # @!method initialize(params = {})
    #   @param [Hash] params
<<<<<<< HEAD
    #   @option params [Events] :event
    # @!attribute event
    #   @return [Events]
    StartEventStreamInput = ::Struct.new(
      :event,
      keyword_init: true
    ) do
      include Hearth::Structure
    end

    # @!method initialize(params = {})
    #   @param [Hash] params
    #   @option params [Events] :event
    # @!attribute event
    #   @return [Events]
    StartEventStreamOutput = ::Struct.new(
      :event,
      keyword_init: true
    ) do
      include Hearth::Structure
    end

    # @!method initialize(params = {})
    #   @param [Hash] params
    #   @option params [String] :stream
=======
    #   @option params [IO] :stream
>>>>>>> b99dc7e2
    # @!attribute stream
    #   @return [IO]
    class StreamingInput
      include Hearth::Structure

      MEMBERS = %i[
        stream
      ].freeze

      attr_accessor(*MEMBERS)
    end

    # @!method initialize(params = {})
    #   @param [Hash] params
    #   @option params [IO] :stream
    # @!attribute stream
    #   @return [IO]
    class StreamingOutput
      include Hearth::Structure

      MEMBERS = %i[
        stream
      ].freeze

      attr_accessor(*MEMBERS)
    end

    # @!method initialize(params = {})
    #   @param [Hash] params
    #   @option params [IO] :stream
    # @!attribute stream
    #   @return [IO]
    class StreamingWithLengthInput
      include Hearth::Structure

      MEMBERS = %i[
        stream
      ].freeze

      attr_accessor(*MEMBERS)
    end

    # @!method initialize(params = {})
    #   @param [Hash] params
    class StreamingWithLengthOutput
      include Hearth::Structure

      MEMBERS = [].freeze

      attr_accessor(*MEMBERS)
    end

    # This docstring should be different than KitchenSink struct member.
    # @deprecated
    #   This structure is
    #   deprecated.
    #   Since: today
    # @note
    #   This shape is unstable and may change in the future.
    # @see https://www.ruby-lang.org/en/ Homepage
    # @see https://www.ruby-lang.org/en/downloads/branches/ Ruby Branches
    # @note
    #   This shape is meant for internal use only.
    # @since today
    # @note
    #   This shape is sensitive and must be handled with care.
    # @!method initialize(params = {})
    #   @param [Hash] params
    #   @option params [String] :value
    # @!attribute value
    #   @return [String]
    class Struct
      include Hearth::Structure

      MEMBERS = %i[
        value
      ].freeze

      attr_accessor(*MEMBERS)

      def to_s
        "#<WhiteLabel::Types::Struct [SENSITIVE]>"
      end
    end

    # This is some union documentation.
    # It has some union members
    # @deprecated
    #   This union is
    #   deprecated.
    #   Since: today
    # @note
    #   This shape is unstable and may change in the future.
    # @see https://www.ruby-lang.org/en/ Homepage
    # @see https://www.ruby-lang.org/en/downloads/branches/ Ruby Branches
    # @note
    #   This shape is meant for internal use only.
    # @since today
    # @note
    #   This shape is sensitive and must be handled with care.
    class Union < Hearth::Union
      # This is a String member.
      # Struct should also be documented too because the structure is.
      # @deprecated
      #   This union member is
      #   deprecated.
      #   Since: today
      # @note
      #   This shape is unstable and may change in the future.
      # @see https://www.ruby-lang.org/en/ Homepage
      # @see https://www.ruby-lang.org/en/downloads/branches/ Ruby Branches
      # @note
      #   This shape is meant for internal use only.
      # @since today
      class String < Union
        def to_h
          { string: super(__getobj__) }
        end

        def to_s
          "#<WhiteLabel::Types::String #{__getobj__ || 'nil'}>"
        end
      end

      # This docstring should be different than KitchenSink struct member.
      # @deprecated
      #   This structure is
      #   deprecated.
      #   Since: today
      # @note
      #   This shape is unstable and may change in the future.
      # @see https://www.ruby-lang.org/en/ Homepage
      # @see https://www.ruby-lang.org/en/downloads/branches/ Ruby Branches
      # @note
      #   This shape is meant for internal use only.
      # @since today
      class Struct < Union
        def to_h
          { struct: super(__getobj__) }
        end

        def to_s
          "#<WhiteLabel::Types::Struct [SENSITIVE]>"
        end
      end

      class Unknown < Union
        def initialize(name:, value:)
          super({name: name, value: value})
        end

        def to_h
          { unknown: super(__getobj__) }
        end

        def to_s
          "#<WhiteLabel::Types::Unknown #{__getobj__ || 'nil'}>"
        end
      end
    end

    # Enum constants for ValuedEnum
    # This is a YES and NO enum.
    # @deprecated
    #   This enum is
    #   deprecated.
    #   Since: today
    module ValuedEnum
      YES = "yes"

      NO = "no"
    end

    # @!method initialize(params = {})
    #   @param [Hash] params
    #   @option params [String] :status
    # @!attribute status
    #   @return [String]
    class WaitersTestInput
      include Hearth::Structure

      MEMBERS = %i[
        status
      ].freeze

      attr_accessor(*MEMBERS)
    end

    # @!method initialize(params = {})
    #   @param [Hash] params
    #   @option params [String] :status
    # @!attribute status
    #   @return [String]
    class WaitersTestOutput
      include Hearth::Structure

      MEMBERS = %i[
        status
      ].freeze

      attr_accessor(*MEMBERS)
    end

    # @!method initialize(params = {})
    #   @param [Hash] params
    #   @option params [String] :member___next_token
    # @!attribute member___next_token
    #   @return [String]
    class Struct____PaginatorsTestWithBadNamesInput
      include Hearth::Structure

      MEMBERS = %i[
        member___next_token
      ].freeze

      attr_accessor(*MEMBERS)
    end

    # @!method initialize(params = {})
    #   @param [Hash] params
    #   @option params [ResultWrapper] :member___wrapper
    #   @option params [Array<String>] :member___items
    # @!attribute member___wrapper
    #   @return [ResultWrapper]
    # @!attribute member___items
    #   @return [Array<String>]
    class Struct____PaginatorsTestWithBadNamesOutput
      include Hearth::Structure

      MEMBERS = %i[
        member___wrapper
        member___items
      ].freeze

      attr_accessor(*MEMBERS)
    end

  end
end<|MERGE_RESOLUTION|>--- conflicted
+++ resolved
@@ -443,15 +443,17 @@
 
     # @!method initialize(params = {})
     #   @param [Hash] params
-<<<<<<< HEAD
     #   @option params [String] :message
     # @!attribute message
     #   @return [String]
-    EventA = ::Struct.new(
-      :message,
-      keyword_init: true
-    ) do
-      include Hearth::Structure
+    class EventA
+      include Hearth::Structure
+
+      MEMBERS = %i[
+        message
+      ].freeze
+
+      attr_accessor(*MEMBERS)
     end
 
     # @!method initialize(params = {})
@@ -459,11 +461,14 @@
     #   @option params [NestedEvent] :nested
     # @!attribute nested
     #   @return [NestedEvent]
-    EventB = ::Struct.new(
-      :nested,
-      keyword_init: true
-    ) do
-      include Hearth::Structure
+    class EventB
+      include Hearth::Structure
+
+      MEMBERS = %i[
+        nested
+      ].freeze
+
+      attr_accessor(*MEMBERS)
     end
 
     class Events < Hearth::Union
@@ -504,13 +509,7 @@
 
     # @!method initialize(params = {})
     #   @param [Hash] params
-    HttpApiKeyAuthInput = ::Struct.new(
-      nil,
-      keyword_init: true
-    ) do
-=======
     class HttpApiKeyAuthInput
->>>>>>> b99dc7e2
       include Hearth::Structure
 
       MEMBERS = [].freeze
@@ -863,26 +862,22 @@
 
     # @!method initialize(params = {})
     #   @param [Hash] params
-<<<<<<< HEAD
-    #   @option params [Array<String>] :member_values
-    # @!attribute member_values
+    #   @option params [Array<String>] :values
+    # @!attribute values
     #   @return [Array<String>]
-    NestedEvent = ::Struct.new(
-      :member_values,
-      keyword_init: true
-    ) do
-      include Hearth::Structure
-    end
-
-    # @!method initialize(params = {})
-    #   @param [Hash] params
-    NoAuthInput = ::Struct.new(
-      nil,
-      keyword_init: true
-    ) do
-=======
+    class NestedEvent
+      include Hearth::Structure
+
+      MEMBERS = %i[
+        values
+      ].freeze
+
+      attr_accessor(*MEMBERS)
+    end
+
+    # @!method initialize(params = {})
+    #   @param [Hash] params
     class NoAuthInput
->>>>>>> b99dc7e2
       include Hearth::Structure
 
       MEMBERS = [].freeze
@@ -1137,15 +1132,17 @@
 
     # @!method initialize(params = {})
     #   @param [Hash] params
-<<<<<<< HEAD
     #   @option params [Events] :event
     # @!attribute event
     #   @return [Events]
-    StartEventStreamInput = ::Struct.new(
-      :event,
-      keyword_init: true
-    ) do
-      include Hearth::Structure
+    class StartEventStreamInput
+      include Hearth::Structure
+
+      MEMBERS = %i[
+        event
+      ].freeze
+
+      attr_accessor(*MEMBERS)
     end
 
     # @!method initialize(params = {})
@@ -1153,19 +1150,19 @@
     #   @option params [Events] :event
     # @!attribute event
     #   @return [Events]
-    StartEventStreamOutput = ::Struct.new(
-      :event,
-      keyword_init: true
-    ) do
-      include Hearth::Structure
-    end
-
-    # @!method initialize(params = {})
-    #   @param [Hash] params
-    #   @option params [String] :stream
-=======
+    class StartEventStreamOutput
+      include Hearth::Structure
+
+      MEMBERS = %i[
+        event
+      ].freeze
+
+      attr_accessor(*MEMBERS)
+    end
+
+    # @!method initialize(params = {})
+    #   @param [Hash] params
     #   @option params [IO] :stream
->>>>>>> b99dc7e2
     # @!attribute stream
     #   @return [IO]
     class StreamingInput
