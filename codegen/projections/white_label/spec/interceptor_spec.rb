--- conflicted
+++ resolved
@@ -6,16 +6,10 @@
   describe Client do
     let(:interceptor_class) do
       Class.new do
-<<<<<<< HEAD
-        def initialize(name='NA')
-          @name = name
-        end
-=======
         def initialize(name = 'NA')
           @name = name
         end
 
->>>>>>> f06632aa
         def read_before_execution(context); end
       end
     end
@@ -32,8 +26,6 @@
         client = Client.new(config)
 
         expect(interceptor).to receive(hook)
-<<<<<<< HEAD
-=======
           .with(instance_of(Hearth::InterceptorContext))
 
         client.kitchen_sink
@@ -46,7 +38,6 @@
         client = Client.new(config)
 
         expect(interceptor).to receive(hook)
->>>>>>> f06632aa
           .with(instance_of(Hearth::InterceptorContext))
 
         client.kitchen_sink({}, interceptors: [interceptor])
@@ -97,63 +88,5 @@
         )
       end
     end
-
-    describe 'operation configured interceptor' do
-      it 'calls interceptor hook' do
-        config = Config.new(
-          stub_responses: true
-        )
-        client = Client.new(config)
-
-        expect(interceptor).to receive(hook)
-                                 .with(instance_of(Hearth::InterceptorContext))
-
-        client.kitchen_sink({}, interceptors: [interceptor])
-      end
-    end
-
-    describe 'interceptor precedence' do
-      # * Interceptors registered via Class level plugins
-      # * Interceptors registered via config plugins (eg config.plugins)
-      # * Interceptors registered via config (eg, config.interceptors).
-      # * Interceptors registered via operation-level plugins.
-      # * Interceptors registered via operation-level options (passed directly).
-
-      let(:config_plugin_interceptor) { interceptor_class.new('cfg_plg') }
-      let(:config_interceptor) { interceptor_class.new('cfg_int') }
-      let(:operation_plugin_interceptor) { interceptor_class.new('op_plg') }
-      let(:operation_interceptor) { interceptor_class.new('op') }
-
-      let(:config_plugin) do
-        proc { |cfg| cfg.interceptors << config_plugin_interceptor}
-      end
-
-      let(:operation_plugin) do
-        proc { |cfg| cfg.interceptors << operation_plugin_interceptor}
-      end
-
-      let(:config) do
-        Config.new(
-          stub_responses: true,
-          plugins: Hearth::PluginList.new([config_plugin]),
-          interceptors: Hearth::InterceptorList.new([config_interceptor])
-        )
-      end
-
-      let(:client) { Client.new(config) }
-
-      it 'applies interceptors in expected order' do
-        expect(Plugins::TestPlugin::TEST_CLASS_INTERCEPTOR).to receive(hook).ordered
-        expect(config_plugin_interceptor).to receive(hook).ordered
-        expect(config_interceptor).to receive(hook).ordered
-        expect(operation_plugin_interceptor).to receive(hook).ordered
-        expect(operation_interceptor).to receive(hook).ordered
-
-        client.kitchen_sink(
-          {},
-          plugins: [operation_plugin],
-          interceptors: [operation_interceptor])
-      end
-    end
   end
-end+end
