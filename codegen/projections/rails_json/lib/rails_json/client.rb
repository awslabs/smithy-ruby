# frozen_string_literal: true

# WARNING ABOUT GENERATED CODE
#
# This file was code generated using smithy-ruby.
# https://github.com/smithy-lang/smithy-ruby
#
# WARNING ABOUT GENERATED CODE

require 'stringio'

module RailsJson
<<<<<<< HEAD
  class Client < Hearth::Client
=======
  # A REST JSON service that sends JSON requests and responses.
  class Client
    include Hearth::ClientStubs
>>>>>>> 2998dbd8

    # @api private
    @plugins = Hearth::PluginList.new

    # @return [Hearth::PluginList]
    def self.plugins
      @plugins
    end

    # @param [Hash] options
    #   Options used to construct an instance of {Config}
    def initialize(options = {})
      super(options, Config)
    end

    # @return [Config] config
    attr_reader :config

    # This example uses all query string types.
    # @param [Hash | Types::AllQueryStringTypesInput] params
    #   Request parameters for this operation.
    #   See {Types::AllQueryStringTypesInput#initialize} for available parameters.
    # @param [Hash] options
    #   Request option override of configuration. See {Config#initialize} for available options.
    #   Some configurations cannot be overridden.
    # @return [Hearth::Output]
    # @example Request syntax with placeholder values
    #   resp = client.all_query_string_types(
    #     query_string: 'queryString',
    #     query_string_list: [
    #       'member'
    #     ],
    #     query_string_set: [
    #       'member'
    #     ],
    #     query_byte: 1,
    #     query_short: 1,
    #     query_integer: 1,
    #     query_integer_list: [
    #       1
    #     ],
    #     query_integer_set: [
    #       1
    #     ],
    #     query_long: 1,
    #     query_float: 1.0,
    #     query_double: 1.0,
    #     query_double_list: [
    #       1.0
    #     ],
    #     query_boolean: false,
    #     query_boolean_list: [
    #       false
    #     ],
    #     query_timestamp: Time.now,
    #     query_timestamp_list: [
    #       Time.now
    #     ],
    #     query_enum: 'Foo', # accepts ["Foo", "Baz", "Bar", "1", "0"]
    #     query_enum_list: [
    #       'Foo' # accepts ["Foo", "Baz", "Bar", "1", "0"]
    #     ],
    #     query_integer_enum: 1,
    #     query_integer_enum_list: [
    #       1
    #     ],
    #   )
    # @example Response structure
    #   resp.data #=> Types::AllQueryStringTypesOutput
    def all_query_string_types(params = {}, options = {})
      response_body = ::StringIO.new
      config = operation_config(options)
      input = Params::AllQueryStringTypesInput.build(params, context: 'params')
      stack = RailsJson::Middleware::AllQueryStringTypes.build(config)
      context = Hearth::Context.new(
        request: Hearth::HTTP::Request.new(uri: URI('')),
        response: Hearth::HTTP::Response.new(body: response_body),
        logger: config.logger,
        operation_name: :all_query_string_types,
        interceptors: config.interceptors
      )
      context.logger.info("[#{context.invocation_id}] [#{self.class}#all_query_string_types] params: #{params}, options: #{options}")
      output = stack.run(input, context)
      if output.error
        context.logger.error("[#{context.invocation_id}] [#{self.class}#all_query_string_types] #{output.error} (#{output.error.class})")
        raise output.error
      end
      context.logger.info("[#{context.invocation_id}] [#{self.class}#all_query_string_types] #{output.data}")
      output
    end

    # This example uses fixed query string params and variable query string params.
    # The fixed query string parameters and variable parameters must both be
    # serialized (implementations may need to merge them together).
    # @param [Hash | Types::ConstantAndVariableQueryStringInput] params
    #   Request parameters for this operation.
    #   See {Types::ConstantAndVariableQueryStringInput#initialize} for available parameters.
    # @param [Hash] options
    #   Request option override of configuration. See {Config#initialize} for available options.
    #   Some configurations cannot be overridden.
    # @return [Hearth::Output]
    # @example Request syntax with placeholder values
    #   resp = client.constant_and_variable_query_string(
    #     baz: 'baz',
    #     maybe_set: 'maybeSet'
    #   )
    # @example Response structure
    #   resp.data #=> Types::ConstantAndVariableQueryStringOutput
    def constant_and_variable_query_string(params = {}, options = {})
      response_body = ::StringIO.new
      config = operation_config(options)
      input = Params::ConstantAndVariableQueryStringInput.build(params, context: 'params')
      stack = RailsJson::Middleware::ConstantAndVariableQueryString.build(config)
      context = Hearth::Context.new(
        request: Hearth::HTTP::Request.new(uri: URI('')),
        response: Hearth::HTTP::Response.new(body: response_body),
        logger: config.logger,
        operation_name: :constant_and_variable_query_string,
        interceptors: config.interceptors
      )
      context.logger.info("[#{context.invocation_id}] [#{self.class}#constant_and_variable_query_string] params: #{params}, options: #{options}")
      output = stack.run(input, context)
      if output.error
        context.logger.error("[#{context.invocation_id}] [#{self.class}#constant_and_variable_query_string] #{output.error} (#{output.error.class})")
        raise output.error
      end
      context.logger.info("[#{context.invocation_id}] [#{self.class}#constant_and_variable_query_string] #{output.data}")
      output
    end

    # This example uses a constant query string parameters and a label.
    # This simply tests that labels and query string parameters are
    # compatible. The fixed query string parameter named "hello" should
    # in no way conflict with the label, `{hello}`.
    # @param [Hash | Types::ConstantQueryStringInput] params
    #   Request parameters for this operation.
    #   See {Types::ConstantQueryStringInput#initialize} for available parameters.
    # @param [Hash] options
    #   Request option override of configuration. See {Config#initialize} for available options.
    #   Some configurations cannot be overridden.
    # @return [Hearth::Output]
    # @example Request syntax with placeholder values
    #   resp = client.constant_query_string(
    #     hello: 'hello' # required
    #   )
    # @example Response structure
    #   resp.data #=> Types::ConstantQueryStringOutput
    def constant_query_string(params = {}, options = {})
      response_body = ::StringIO.new
      config = operation_config(options)
      input = Params::ConstantQueryStringInput.build(params, context: 'params')
      stack = RailsJson::Middleware::ConstantQueryString.build(config)
      context = Hearth::Context.new(
        request: Hearth::HTTP::Request.new(uri: URI('')),
        response: Hearth::HTTP::Response.new(body: response_body),
        logger: config.logger,
        operation_name: :constant_query_string,
        interceptors: config.interceptors
      )
      context.logger.info("[#{context.invocation_id}] [#{self.class}#constant_query_string] params: #{params}, options: #{options}")
      output = stack.run(input, context)
      if output.error
        context.logger.error("[#{context.invocation_id}] [#{self.class}#constant_query_string] #{output.error} (#{output.error.class})")
        raise output.error
      end
      context.logger.info("[#{context.invocation_id}] [#{self.class}#constant_query_string] #{output.data}")
      output
    end

    # Tags: ["client-only"]
    # @param [Hash | Types::DatetimeOffsetsInput] params
    #   Request parameters for this operation.
    #   See {Types::DatetimeOffsetsInput#initialize} for available parameters.
    # @param [Hash] options
    #   Request option override of configuration. See {Config#initialize} for available options.
    #   Some configurations cannot be overridden.
    # @return [Hearth::Output]
    # @example Request syntax with placeholder values
    #   resp = client.datetime_offsets()
    # @example Response structure
    #   resp.data #=> Types::DatetimeOffsetsOutput
    #   resp.data.datetime #=> Time
    def datetime_offsets(params = {}, options = {})
      response_body = ::StringIO.new
      config = operation_config(options)
      input = Params::DatetimeOffsetsInput.build(params, context: 'params')
      stack = RailsJson::Middleware::DatetimeOffsets.build(config, @stubs)
      context = Hearth::Context.new(
        request: Hearth::HTTP::Request.new(uri: URI('')),
        response: Hearth::HTTP::Response.new(body: response_body),
        logger: config.logger,
        operation_name: :datetime_offsets,
        interceptors: config.interceptors
      )
      context.logger.info("[#{context.invocation_id}] [#{self.class}#datetime_offsets] params: #{params}, options: #{options}")
      output = stack.run(input, context)
      if output.error
        context.logger.error("[#{context.invocation_id}] [#{self.class}#datetime_offsets] #{output.error} (#{output.error.class})")
        raise output.error
      end
      context.logger.info("[#{context.invocation_id}] [#{self.class}#datetime_offsets] #{output.data}")
      output
    end

    # This example serializes a document as part of the payload.
    # @param [Hash | Types::DocumentTypeInput] params
    #   Request parameters for this operation.
    #   See {Types::DocumentTypeInput#initialize} for available parameters.
    # @param [Hash] options
    #   Request option override of configuration. See {Config#initialize} for available options.
    #   Some configurations cannot be overridden.
    # @return [Hearth::Output]
    # @example Request syntax with placeholder values
    #   resp = client.document_type(
    #     string_value: 'stringValue',
    #     document_value: {
    #       'nil' => nil,
    #       'number' => 123.0,
    #       'string' => 'value',
    #       'boolean' => true,
    #       'array' => [],
    #       'map' => {}
    #     }
    #   )
    # @example Response structure
    #   resp.data #=> Types::DocumentTypeOutput
    #   resp.data.string_value #=> String
    #   resp.data.document_value #=> Hash, Array, String, Boolean, Numeric
    def document_type(params = {}, options = {})
      response_body = ::StringIO.new
      config = operation_config(options)
      input = Params::DocumentTypeInput.build(params, context: 'params')
      stack = RailsJson::Middleware::DocumentType.build(config)
      context = Hearth::Context.new(
        request: Hearth::HTTP::Request.new(uri: URI('')),
        response: Hearth::HTTP::Response.new(body: response_body),
        logger: config.logger,
        operation_name: :document_type,
        interceptors: config.interceptors
      )
      context.logger.info("[#{context.invocation_id}] [#{self.class}#document_type] params: #{params}, options: #{options}")
      output = stack.run(input, context)
      if output.error
        context.logger.error("[#{context.invocation_id}] [#{self.class}#document_type] #{output.error} (#{output.error.class})")
        raise output.error
      end
      context.logger.info("[#{context.invocation_id}] [#{self.class}#document_type] #{output.data}")
      output
    end

    # This example serializes documents as the value of maps.
    # @param [Hash | Types::DocumentTypeAsMapValueInput] params
    #   Request parameters for this operation.
    #   See {Types::DocumentTypeAsMapValueInput#initialize} for available parameters.
    # @param [Hash] options
    #   Request option override of configuration. See {Config#initialize} for available options.
    #   Some configurations cannot be overridden.
    # @return [Hearth::Output]
    # @example Request syntax with placeholder values
    #   resp = client.document_type_as_map_value(
    #     doc_valued_map: {
    #       'key' => {
    #         'nil' => nil,
    #         'number' => 123.0,
    #         'string' => 'value',
    #         'boolean' => true,
    #         'array' => [],
    #         'map' => {}
    #       }
    #     }
    #   )
    # @example Response structure
    #   resp.data #=> Types::DocumentTypeAsMapValueOutput
    #   resp.data.doc_valued_map #=> Hash<String, Hash, Array, String, Boolean, Numeric>
    #   resp.data.doc_valued_map['key'] #=> Hash, Array, String, Boolean, Numeric
    def document_type_as_map_value(params = {}, options = {})
      response_body = ::StringIO.new
      config = operation_config(options)
      input = Params::DocumentTypeAsMapValueInput.build(params, context: 'params')
      stack = RailsJson::Middleware::DocumentTypeAsMapValue.build(config, @stubs)
      context = Hearth::Context.new(
        request: Hearth::HTTP::Request.new(uri: URI('')),
        response: Hearth::HTTP::Response.new(body: response_body),
        logger: config.logger,
        operation_name: :document_type_as_map_value,
        interceptors: config.interceptors
      )
      context.logger.info("[#{context.invocation_id}] [#{self.class}#document_type_as_map_value] params: #{params}, options: #{options}")
      output = stack.run(input, context)
      if output.error
        context.logger.error("[#{context.invocation_id}] [#{self.class}#document_type_as_map_value] #{output.error} (#{output.error.class})")
        raise output.error
      end
      context.logger.info("[#{context.invocation_id}] [#{self.class}#document_type_as_map_value] #{output.data}")
      output
    end

    # This example serializes a document as the entire HTTP payload.
    # @param [Hash | Types::DocumentTypeAsPayloadInput] params
    #   Request parameters for this operation.
    #   See {Types::DocumentTypeAsPayloadInput#initialize} for available parameters.
    # @param [Hash] options
    #   Request option override of configuration. See {Config#initialize} for available options.
    #   Some configurations cannot be overridden.
    # @return [Hearth::Output]
    # @example Request syntax with placeholder values
    #   resp = client.document_type_as_payload(
    #     document_value: {
    #       'nil' => nil,
    #       'number' => 123.0,
    #       'string' => 'value',
    #       'boolean' => true,
    #       'array' => [],
    #       'map' => {}
    #     }
    #   )
    # @example Response structure
    #   resp.data #=> Types::DocumentTypeAsPayloadOutput
    #   resp.data.document_value #=> Hash, Array, String, Boolean, Numeric
    def document_type_as_payload(params = {}, options = {})
      response_body = ::StringIO.new
      config = operation_config(options)
      input = Params::DocumentTypeAsPayloadInput.build(params, context: 'params')
      stack = RailsJson::Middleware::DocumentTypeAsPayload.build(config)
      context = Hearth::Context.new(
        request: Hearth::HTTP::Request.new(uri: URI('')),
        response: Hearth::HTTP::Response.new(body: response_body),
        logger: config.logger,
        operation_name: :document_type_as_payload,
        interceptors: config.interceptors
      )
      context.logger.info("[#{context.invocation_id}] [#{self.class}#document_type_as_payload] params: #{params}, options: #{options}")
      output = stack.run(input, context)
      if output.error
        context.logger.error("[#{context.invocation_id}] [#{self.class}#document_type_as_payload] #{output.error} (#{output.error.class})")
        raise output.error
      end
      context.logger.info("[#{context.invocation_id}] [#{self.class}#document_type_as_payload] #{output.data}")
      output
    end

    # The example tests how requests and responses are serialized when there's
    # no request or response payload because the operation has an empty input
    # and empty output structure that reuses the same shape. While this should
    # be rare, code generators must support this.
    # @param [Hash | Types::EmptyInputAndEmptyOutputInput] params
    #   Request parameters for this operation.
    #   See {Types::EmptyInputAndEmptyOutputInput#initialize} for available parameters.
    # @param [Hash] options
    #   Request option override of configuration. See {Config#initialize} for available options.
    #   Some configurations cannot be overridden.
    # @return [Hearth::Output]
    # @example Request syntax with placeholder values
    #   resp = client.empty_input_and_empty_output()
    # @example Response structure
    #   resp.data #=> Types::EmptyInputAndEmptyOutputOutput
    def empty_input_and_empty_output(params = {}, options = {})
      response_body = ::StringIO.new
      config = operation_config(options)
<<<<<<< HEAD
      input = Params::EmptyOperationInput.build(params, context: 'params')
      stack = RailsJson::Middleware::EmptyOperation.build(config)
=======
      input = Params::EmptyInputAndEmptyOutputInput.build(params, context: 'params')
      stack = RailsJson::Middleware::EmptyInputAndEmptyOutput.build(config, @stubs)
>>>>>>> 2998dbd8
      context = Hearth::Context.new(
        request: Hearth::HTTP::Request.new(uri: URI('')),
        response: Hearth::HTTP::Response.new(body: response_body),
        logger: config.logger,
        operation_name: :empty_input_and_empty_output,
        interceptors: config.interceptors
      )
      context.logger.info("[#{context.invocation_id}] [#{self.class}#empty_input_and_empty_output] params: #{params}, options: #{options}")
      output = stack.run(input, context)
      if output.error
        context.logger.error("[#{context.invocation_id}] [#{self.class}#empty_input_and_empty_output] #{output.error} (#{output.error.class})")
        raise output.error
      end
      context.logger.info("[#{context.invocation_id}] [#{self.class}#empty_input_and_empty_output] #{output.data}")
      output
    end

    # @param [Hash | Types::EndpointOperationInput] params
    #   Request parameters for this operation.
    #   See {Types::EndpointOperationInput#initialize} for available parameters.
    # @param [Hash] options
    #   Request option override of configuration. See {Config#initialize} for available options.
    #   Some configurations cannot be overridden.
    # @return [Hearth::Output]
    # @example Request syntax with placeholder values
    #   resp = client.endpoint_operation()
    # @example Response structure
    #   resp.data #=> Types::EndpointOperationOutput
    def endpoint_operation(params = {}, options = {})
      response_body = ::StringIO.new
      config = operation_config(options)
      input = Params::EndpointOperationInput.build(params, context: 'params')
      stack = RailsJson::Middleware::EndpointOperation.build(config)
      context = Hearth::Context.new(
        request: Hearth::HTTP::Request.new(uri: URI('')),
        response: Hearth::HTTP::Response.new(body: response_body),
        logger: config.logger,
        operation_name: :endpoint_operation,
        interceptors: config.interceptors
      )
      context.logger.info("[#{context.invocation_id}] [#{self.class}#endpoint_operation] params: #{params}, options: #{options}")
      output = stack.run(input, context)
      if output.error
        context.logger.error("[#{context.invocation_id}] [#{self.class}#endpoint_operation] #{output.error} (#{output.error.class})")
        raise output.error
      end
      context.logger.info("[#{context.invocation_id}] [#{self.class}#endpoint_operation] #{output.data}")
      output
    end

    # @param [Hash | Types::EndpointWithHostLabelOperationInput] params
    #   Request parameters for this operation.
    #   See {Types::EndpointWithHostLabelOperationInput#initialize} for available parameters.
    # @param [Hash] options
    #   Request option override of configuration. See {Config#initialize} for available options.
    #   Some configurations cannot be overridden.
    # @return [Hearth::Output]
    # @example Request syntax with placeholder values
    #   resp = client.endpoint_with_host_label_operation(
    #     label: 'label' # required
    #   )
    # @example Response structure
    #   resp.data #=> Types::EndpointWithHostLabelOperationOutput
    def endpoint_with_host_label_operation(params = {}, options = {})
      response_body = ::StringIO.new
      config = operation_config(options)
      input = Params::EndpointWithHostLabelOperationInput.build(params, context: 'params')
      stack = RailsJson::Middleware::EndpointWithHostLabelOperation.build(config)
      context = Hearth::Context.new(
        request: Hearth::HTTP::Request.new(uri: URI('')),
        response: Hearth::HTTP::Response.new(body: response_body),
        logger: config.logger,
        operation_name: :endpoint_with_host_label_operation,
        interceptors: config.interceptors
      )
      context.logger.info("[#{context.invocation_id}] [#{self.class}#endpoint_with_host_label_operation] params: #{params}, options: #{options}")
      output = stack.run(input, context)
      if output.error
        context.logger.error("[#{context.invocation_id}] [#{self.class}#endpoint_with_host_label_operation] #{output.error} (#{output.error.class})")
        raise output.error
      end
      context.logger.info("[#{context.invocation_id}] [#{self.class}#endpoint_with_host_label_operation] #{output.data}")
      output
    end

    # Tags: ["client-only"]
    # @param [Hash | Types::FractionalSecondsInput] params
    #   Request parameters for this operation.
    #   See {Types::FractionalSecondsInput#initialize} for available parameters.
    # @param [Hash] options
    #   Request option override of configuration. See {Config#initialize} for available options.
    #   Some configurations cannot be overridden.
    # @return [Hearth::Output]
    # @example Request syntax with placeholder values
    #   resp = client.fractional_seconds()
    # @example Response structure
    #   resp.data #=> Types::FractionalSecondsOutput
    #   resp.data.datetime #=> Time
    def fractional_seconds(params = {}, options = {})
      response_body = ::StringIO.new
      config = operation_config(options)
      input = Params::FractionalSecondsInput.build(params, context: 'params')
      stack = RailsJson::Middleware::FractionalSeconds.build(config, @stubs)
      context = Hearth::Context.new(
        request: Hearth::HTTP::Request.new(uri: URI('')),
        response: Hearth::HTTP::Response.new(body: response_body),
        logger: config.logger,
        operation_name: :fractional_seconds,
        interceptors: config.interceptors
      )
      context.logger.info("[#{context.invocation_id}] [#{self.class}#fractional_seconds] params: #{params}, options: #{options}")
      output = stack.run(input, context)
      if output.error
        context.logger.error("[#{context.invocation_id}] [#{self.class}#fractional_seconds] #{output.error} (#{output.error.class})")
        raise output.error
      end
      context.logger.info("[#{context.invocation_id}] [#{self.class}#fractional_seconds] #{output.data}")
      output
    end

    # This operation has three possible return values:
    #
    # 1. A successful response in the form of GreetingWithErrorsOutput
    # 2. An InvalidGreeting error.
    # 3. A BadRequest error.
    #
    # Implementations must be able to successfully take a response and
    # properly (de)serialize successful and error responses based on the
    # the presence of the
    # @param [Hash | Types::GreetingWithErrorsInput] params
    #   Request parameters for this operation.
    #   See {Types::GreetingWithErrorsInput#initialize} for available parameters.
    # @param [Hash] options
    #   Request option override of configuration. See {Config#initialize} for available options.
    #   Some configurations cannot be overridden.
    # @return [Hearth::Output]
    # @example Request syntax with placeholder values
    #   resp = client.greeting_with_errors()
    # @example Response structure
    #   resp.data #=> Types::GreetingWithErrorsOutput
    #   resp.data.greeting #=> String
    def greeting_with_errors(params = {}, options = {})
      response_body = ::StringIO.new
      config = operation_config(options)
      input = Params::GreetingWithErrorsInput.build(params, context: 'params')
      stack = RailsJson::Middleware::GreetingWithErrors.build(config)
      context = Hearth::Context.new(
        request: Hearth::HTTP::Request.new(uri: URI('')),
        response: Hearth::HTTP::Response.new(body: response_body),
        logger: config.logger,
        operation_name: :greeting_with_errors,
        interceptors: config.interceptors
      )
      context.logger.info("[#{context.invocation_id}] [#{self.class}#greeting_with_errors] params: #{params}, options: #{options}")
      output = stack.run(input, context)
      if output.error
        context.logger.error("[#{context.invocation_id}] [#{self.class}#greeting_with_errors] #{output.error} (#{output.error.class})")
        raise output.error
      end
      context.logger.info("[#{context.invocation_id}] [#{self.class}#greeting_with_errors] #{output.data}")
      output
    end

    # @param [Hash | Types::HostWithPathOperationInput] params
    #   Request parameters for this operation.
    #   See {Types::HostWithPathOperationInput#initialize} for available parameters.
    # @param [Hash] options
    #   Request option override of configuration. See {Config#initialize} for available options.
    #   Some configurations cannot be overridden.
    # @return [Hearth::Output]
    # @example Request syntax with placeholder values
    #   resp = client.host_with_path_operation()
    # @example Response structure
    #   resp.data #=> Types::HostWithPathOperationOutput
    def host_with_path_operation(params = {}, options = {})
      response_body = ::StringIO.new
      config = operation_config(options)
      input = Params::HostWithPathOperationInput.build(params, context: 'params')
      stack = RailsJson::Middleware::HostWithPathOperation.build(config, @stubs)
      context = Hearth::Context.new(
        request: Hearth::HTTP::Request.new(uri: URI('')),
        response: Hearth::HTTP::Response.new(body: response_body),
        logger: config.logger,
        operation_name: :host_with_path_operation,
        interceptors: config.interceptors
      )
      context.logger.info("[#{context.invocation_id}] [#{self.class}#host_with_path_operation] params: #{params}, options: #{options}")
      output = stack.run(input, context)
      if output.error
        context.logger.error("[#{context.invocation_id}] [#{self.class}#host_with_path_operation] #{output.error} (#{output.error.class})")
        raise output.error
      end
      context.logger.info("[#{context.invocation_id}] [#{self.class}#host_with_path_operation] #{output.data}")
      output
    end

    # This example tests httpChecksumRequired trait
    # @param [Hash | Types::HttpChecksumRequiredInput] params
    #   Request parameters for this operation.
    #   See {Types::HttpChecksumRequiredInput#initialize} for available parameters.
    # @param [Hash] options
    #   Request option override of configuration. See {Config#initialize} for available options.
    #   Some configurations cannot be overridden.
    # @return [Hearth::Output]
    # @example Request syntax with placeholder values
    #   resp = client.http_checksum_required(
    #     foo: 'foo'
    #   )
    # @example Response structure
    #   resp.data #=> Types::HttpChecksumRequiredOutput
    #   resp.data.foo #=> String
    def http_checksum_required(params = {}, options = {})
      response_body = ::StringIO.new
      config = operation_config(options)
      input = Params::HttpChecksumRequiredInput.build(params, context: 'params')
      stack = RailsJson::Middleware::HttpChecksumRequired.build(config, @stubs)
      context = Hearth::Context.new(
        request: Hearth::HTTP::Request.new(uri: URI('')),
        response: Hearth::HTTP::Response.new(body: response_body),
        logger: config.logger,
        operation_name: :http_checksum_required,
        interceptors: config.interceptors
      )
      context.logger.info("[#{context.invocation_id}] [#{self.class}#http_checksum_required] params: #{params}, options: #{options}")
      output = stack.run(input, context)
      if output.error
        context.logger.error("[#{context.invocation_id}] [#{self.class}#http_checksum_required] #{output.error} (#{output.error.class})")
        raise output.error
      end
      context.logger.info("[#{context.invocation_id}] [#{self.class}#http_checksum_required] #{output.data}")
      output
    end

    # @param [Hash | Types::HttpEnumPayloadInput] params
    #   Request parameters for this operation.
    #   See {Types::HttpEnumPayloadInput#initialize} for available parameters.
    # @param [Hash] options
    #   Request option override of configuration. See {Config#initialize} for available options.
    #   Some configurations cannot be overridden.
    # @return [Hearth::Output]
    # @example Request syntax with placeholder values
    #   resp = client.http_enum_payload(
    #     payload: 'enumvalue' # accepts ["enumvalue"]
    #   )
    # @example Response structure
    #   resp.data #=> Types::HttpEnumPayloadOutput
    #   resp.data.payload #=> String, one of ["enumvalue"]
    def http_enum_payload(params = {}, options = {})
      response_body = ::StringIO.new
      config = operation_config(options)
      input = Params::HttpEnumPayloadInput.build(params, context: 'params')
      stack = RailsJson::Middleware::HttpEnumPayload.build(config, @stubs)
      context = Hearth::Context.new(
        request: Hearth::HTTP::Request.new(uri: URI('')),
        response: Hearth::HTTP::Response.new(body: response_body),
        logger: config.logger,
        operation_name: :http_enum_payload,
        interceptors: config.interceptors
      )
      context.logger.info("[#{context.invocation_id}] [#{self.class}#http_enum_payload] params: #{params}, options: #{options}")
      output = stack.run(input, context)
      if output.error
        context.logger.error("[#{context.invocation_id}] [#{self.class}#http_enum_payload] #{output.error} (#{output.error.class})")
        raise output.error
      end
      context.logger.info("[#{context.invocation_id}] [#{self.class}#http_enum_payload] #{output.data}")
      output
    end

    # This example serializes a blob shape in the payload.
    #
    # In this example, no JSON document is synthesized because the payload is
    # not a structure or a union type.
    # @param [Hash | Types::HttpPayloadTraitsInput] params
    #   Request parameters for this operation.
    #   See {Types::HttpPayloadTraitsInput#initialize} for available parameters.
    # @param [Hash] options
    #   Request option override of configuration. See {Config#initialize} for available options.
    #   Some configurations cannot be overridden.
    # @return [Hearth::Output]
    # @example Request syntax with placeholder values
    #   resp = client.http_payload_traits(
    #     foo: 'foo',
    #     blob: 'blob'
    #   )
    # @example Response structure
    #   resp.data #=> Types::HttpPayloadTraitsOutput
    #   resp.data.foo #=> String
    #   resp.data.blob #=> String
    def http_payload_traits(params = {}, options = {})
      response_body = ::StringIO.new
      config = operation_config(options)
      input = Params::HttpPayloadTraitsInput.build(params, context: 'params')
      stack = RailsJson::Middleware::HttpPayloadTraits.build(config)
      context = Hearth::Context.new(
        request: Hearth::HTTP::Request.new(uri: URI('')),
        response: Hearth::HTTP::Response.new(body: response_body),
        logger: config.logger,
        operation_name: :http_payload_traits,
        interceptors: config.interceptors
      )
      context.logger.info("[#{context.invocation_id}] [#{self.class}#http_payload_traits] params: #{params}, options: #{options}")
      output = stack.run(input, context)
      if output.error
        context.logger.error("[#{context.invocation_id}] [#{self.class}#http_payload_traits] #{output.error} (#{output.error.class})")
        raise output.error
      end
      context.logger.info("[#{context.invocation_id}] [#{self.class}#http_payload_traits] #{output.data}")
      output
    end

    # This example uses a `@mediaType` trait on the payload to force a custom
    # content-type to be serialized.
    # @param [Hash | Types::HttpPayloadTraitsWithMediaTypeInput] params
    #   Request parameters for this operation.
    #   See {Types::HttpPayloadTraitsWithMediaTypeInput#initialize} for available parameters.
    # @param [Hash] options
    #   Request option override of configuration. See {Config#initialize} for available options.
    #   Some configurations cannot be overridden.
    # @return [Hearth::Output]
    # @example Request syntax with placeholder values
    #   resp = client.http_payload_traits_with_media_type(
    #     foo: 'foo',
    #     blob: 'blob'
    #   )
    # @example Response structure
    #   resp.data #=> Types::HttpPayloadTraitsWithMediaTypeOutput
    #   resp.data.foo #=> String
    #   resp.data.blob #=> String
    def http_payload_traits_with_media_type(params = {}, options = {})
      response_body = ::StringIO.new
      config = operation_config(options)
      input = Params::HttpPayloadTraitsWithMediaTypeInput.build(params, context: 'params')
      stack = RailsJson::Middleware::HttpPayloadTraitsWithMediaType.build(config)
      context = Hearth::Context.new(
        request: Hearth::HTTP::Request.new(uri: URI('')),
        response: Hearth::HTTP::Response.new(body: response_body),
        logger: config.logger,
        operation_name: :http_payload_traits_with_media_type,
        interceptors: config.interceptors
      )
      context.logger.info("[#{context.invocation_id}] [#{self.class}#http_payload_traits_with_media_type] params: #{params}, options: #{options}")
      output = stack.run(input, context)
      if output.error
        context.logger.error("[#{context.invocation_id}] [#{self.class}#http_payload_traits_with_media_type] #{output.error} (#{output.error.class})")
        raise output.error
      end
      context.logger.info("[#{context.invocation_id}] [#{self.class}#http_payload_traits_with_media_type] #{output.data}")
      output
    end

    # This example serializes a structure in the payload.
    #
    # Note that serializing a structure changes the wrapper element name
    # to match the targeted structure.
    # @param [Hash | Types::HttpPayloadWithStructureInput] params
    #   Request parameters for this operation.
    #   See {Types::HttpPayloadWithStructureInput#initialize} for available parameters.
    # @param [Hash] options
    #   Request option override of configuration. See {Config#initialize} for available options.
    #   Some configurations cannot be overridden.
    # @return [Hearth::Output]
    # @example Request syntax with placeholder values
    #   resp = client.http_payload_with_structure(
    #     nested: {
    #       greeting: 'greeting',
    #       name: 'name'
    #     }
    #   )
    # @example Response structure
    #   resp.data #=> Types::HttpPayloadWithStructureOutput
    #   resp.data.nested #=> Types::NestedPayload
    #   resp.data.nested.greeting #=> String
    #   resp.data.nested.name #=> String
    def http_payload_with_structure(params = {}, options = {})
      response_body = ::StringIO.new
      config = operation_config(options)
      input = Params::HttpPayloadWithStructureInput.build(params, context: 'params')
      stack = RailsJson::Middleware::HttpPayloadWithStructure.build(config)
      context = Hearth::Context.new(
        request: Hearth::HTTP::Request.new(uri: URI('')),
        response: Hearth::HTTP::Response.new(body: response_body),
        logger: config.logger,
        operation_name: :http_payload_with_structure,
        interceptors: config.interceptors
      )
      context.logger.info("[#{context.invocation_id}] [#{self.class}#http_payload_with_structure] params: #{params}, options: #{options}")
      output = stack.run(input, context)
      if output.error
        context.logger.error("[#{context.invocation_id}] [#{self.class}#http_payload_with_structure] #{output.error} (#{output.error.class})")
        raise output.error
      end
      context.logger.info("[#{context.invocation_id}] [#{self.class}#http_payload_with_structure] #{output.data}")
      output
    end

    # This example serializes a union in the payload.
    # @param [Hash | Types::HttpPayloadWithUnionInput] params
    #   Request parameters for this operation.
    #   See {Types::HttpPayloadWithUnionInput#initialize} for available parameters.
    # @param [Hash] options
    #   Request option override of configuration. See {Config#initialize} for available options.
    #   Some configurations cannot be overridden.
    # @return [Hearth::Output]
    # @example Request syntax with placeholder values
    #   resp = client.http_payload_with_union(
    #     nested: {
    #       # One of:
    #       greeting: 'greeting'
    #     }
    #   )
    # @example Response structure
    #   resp.data #=> Types::HttpPayloadWithUnionOutput
    #   resp.data.nested #=> Types::UnionPayload, one of [Greeting]
    #   resp.data.nested.greeting #=> String
    def http_payload_with_union(params = {}, options = {})
      response_body = ::StringIO.new
      config = operation_config(options)
      input = Params::HttpPayloadWithUnionInput.build(params, context: 'params')
      stack = RailsJson::Middleware::HttpPayloadWithUnion.build(config, @stubs)
      context = Hearth::Context.new(
        request: Hearth::HTTP::Request.new(uri: URI('')),
        response: Hearth::HTTP::Response.new(body: response_body),
        logger: config.logger,
        operation_name: :http_payload_with_union,
        interceptors: config.interceptors
      )
      context.logger.info("[#{context.invocation_id}] [#{self.class}#http_payload_with_union] params: #{params}, options: #{options}")
      output = stack.run(input, context)
      if output.error
        context.logger.error("[#{context.invocation_id}] [#{self.class}#http_payload_with_union] #{output.error} (#{output.error.class})")
        raise output.error
      end
      context.logger.info("[#{context.invocation_id}] [#{self.class}#http_payload_with_union] #{output.data}")
      output
    end

    # This examples adds headers to the input of a request and response by prefix.
    # @see https://smithy.io/2.0/spec/http-bindings.html#httpprefixheaders-trait httpPrefixHeaders Trait
    # @param [Hash | Types::HttpPrefixHeadersInput] params
    #   Request parameters for this operation.
    #   See {Types::HttpPrefixHeadersInput#initialize} for available parameters.
    # @param [Hash] options
    #   Request option override of configuration. See {Config#initialize} for available options.
    #   Some configurations cannot be overridden.
    # @return [Hearth::Output]
    # @example Request syntax with placeholder values
    #   resp = client.http_prefix_headers(
    #     foo: 'foo',
    #     foo_map: {
    #       'key' => 'value'
    #     }
    #   )
    # @example Response structure
    #   resp.data #=> Types::HttpPrefixHeadersOutput
    #   resp.data.foo #=> String
    #   resp.data.foo_map #=> Hash<String, String>
    #   resp.data.foo_map['key'] #=> String
    def http_prefix_headers(params = {}, options = {})
      response_body = ::StringIO.new
      config = operation_config(options)
      input = Params::HttpPrefixHeadersInput.build(params, context: 'params')
      stack = RailsJson::Middleware::HttpPrefixHeaders.build(config)
      context = Hearth::Context.new(
        request: Hearth::HTTP::Request.new(uri: URI('')),
        response: Hearth::HTTP::Response.new(body: response_body),
        logger: config.logger,
        operation_name: :http_prefix_headers,
        interceptors: config.interceptors
      )
      context.logger.info("[#{context.invocation_id}] [#{self.class}#http_prefix_headers] params: #{params}, options: #{options}")
      output = stack.run(input, context)
      if output.error
        context.logger.error("[#{context.invocation_id}] [#{self.class}#http_prefix_headers] #{output.error} (#{output.error.class})")
        raise output.error
      end
      context.logger.info("[#{context.invocation_id}] [#{self.class}#http_prefix_headers] #{output.data}")
      output
    end

    # Clients that perform this test extract all headers from the response.
    # @param [Hash | Types::HttpPrefixHeadersInResponseInput] params
    #   Request parameters for this operation.
    #   See {Types::HttpPrefixHeadersInResponseInput#initialize} for available parameters.
    # @param [Hash] options
    #   Request option override of configuration. See {Config#initialize} for available options.
    #   Some configurations cannot be overridden.
    # @return [Hearth::Output]
    # @example Request syntax with placeholder values
    #   resp = client.http_prefix_headers_in_response()
    # @example Response structure
    #   resp.data #=> Types::HttpPrefixHeadersInResponseOutput
    #   resp.data.prefix_headers #=> Hash<String, String>
    #   resp.data.prefix_headers['key'] #=> String
    def http_prefix_headers_in_response(params = {}, options = {})
      response_body = ::StringIO.new
      config = operation_config(options)
      input = Params::HttpPrefixHeadersInResponseInput.build(params, context: 'params')
      stack = RailsJson::Middleware::HttpPrefixHeadersInResponse.build(config)
      context = Hearth::Context.new(
        request: Hearth::HTTP::Request.new(uri: URI('')),
        response: Hearth::HTTP::Response.new(body: response_body),
        logger: config.logger,
        operation_name: :http_prefix_headers_in_response,
        interceptors: config.interceptors
      )
      context.logger.info("[#{context.invocation_id}] [#{self.class}#http_prefix_headers_in_response] params: #{params}, options: #{options}")
      output = stack.run(input, context)
      if output.error
        context.logger.error("[#{context.invocation_id}] [#{self.class}#http_prefix_headers_in_response] #{output.error} (#{output.error.class})")
        raise output.error
      end
      context.logger.info("[#{context.invocation_id}] [#{self.class}#http_prefix_headers_in_response] #{output.data}")
      output
    end

    # @param [Hash | Types::HttpRequestWithFloatLabelsInput] params
    #   Request parameters for this operation.
    #   See {Types::HttpRequestWithFloatLabelsInput#initialize} for available parameters.
    # @param [Hash] options
    #   Request option override of configuration. See {Config#initialize} for available options.
    #   Some configurations cannot be overridden.
    # @return [Hearth::Output]
    # @example Request syntax with placeholder values
    #   resp = client.http_request_with_float_labels(
    #     float: 1.0, # required
    #     double: 1.0 # required
    #   )
    # @example Response structure
    #   resp.data #=> Types::HttpRequestWithFloatLabelsOutput
    def http_request_with_float_labels(params = {}, options = {})
      response_body = ::StringIO.new
      config = operation_config(options)
      input = Params::HttpRequestWithFloatLabelsInput.build(params, context: 'params')
      stack = RailsJson::Middleware::HttpRequestWithFloatLabels.build(config)
      context = Hearth::Context.new(
        request: Hearth::HTTP::Request.new(uri: URI('')),
        response: Hearth::HTTP::Response.new(body: response_body),
        logger: config.logger,
        operation_name: :http_request_with_float_labels,
        interceptors: config.interceptors
      )
      context.logger.info("[#{context.invocation_id}] [#{self.class}#http_request_with_float_labels] params: #{params}, options: #{options}")
      output = stack.run(input, context)
      if output.error
        context.logger.error("[#{context.invocation_id}] [#{self.class}#http_request_with_float_labels] #{output.error} (#{output.error.class})")
        raise output.error
      end
      context.logger.info("[#{context.invocation_id}] [#{self.class}#http_request_with_float_labels] #{output.data}")
      output
    end

    # @param [Hash | Types::HttpRequestWithGreedyLabelInPathInput] params
    #   Request parameters for this operation.
    #   See {Types::HttpRequestWithGreedyLabelInPathInput#initialize} for available parameters.
    # @param [Hash] options
    #   Request option override of configuration. See {Config#initialize} for available options.
    #   Some configurations cannot be overridden.
    # @return [Hearth::Output]
    # @example Request syntax with placeholder values
    #   resp = client.http_request_with_greedy_label_in_path(
    #     foo: 'foo', # required
    #     baz: 'baz' # required
    #   )
    # @example Response structure
    #   resp.data #=> Types::HttpRequestWithGreedyLabelInPathOutput
    def http_request_with_greedy_label_in_path(params = {}, options = {})
      response_body = ::StringIO.new
      config = operation_config(options)
      input = Params::HttpRequestWithGreedyLabelInPathInput.build(params, context: 'params')
      stack = RailsJson::Middleware::HttpRequestWithGreedyLabelInPath.build(config)
      context = Hearth::Context.new(
        request: Hearth::HTTP::Request.new(uri: URI('')),
        response: Hearth::HTTP::Response.new(body: response_body),
        logger: config.logger,
        operation_name: :http_request_with_greedy_label_in_path,
        interceptors: config.interceptors
      )
      context.logger.info("[#{context.invocation_id}] [#{self.class}#http_request_with_greedy_label_in_path] params: #{params}, options: #{options}")
      output = stack.run(input, context)
      if output.error
        context.logger.error("[#{context.invocation_id}] [#{self.class}#http_request_with_greedy_label_in_path] #{output.error} (#{output.error.class})")
        raise output.error
      end
      context.logger.info("[#{context.invocation_id}] [#{self.class}#http_request_with_greedy_label_in_path] #{output.data}")
      output
    end

    # The example tests how requests are serialized when there's no input
    # payload but there are HTTP labels.
    # @param [Hash | Types::HttpRequestWithLabelsInput] params
    #   Request parameters for this operation.
    #   See {Types::HttpRequestWithLabelsInput#initialize} for available parameters.
    # @param [Hash] options
    #   Request option override of configuration. See {Config#initialize} for available options.
    #   Some configurations cannot be overridden.
    # @return [Hearth::Output]
    # @example Request syntax with placeholder values
    #   resp = client.http_request_with_labels(
    #     string: 'string', # required
    #     short: 1, # required
    #     integer: 1, # required
    #     long: 1, # required
    #     float: 1.0, # required
    #     double: 1.0, # required
    #     boolean: false, # required
    #     timestamp: Time.now # required
    #   )
    # @example Response structure
    #   resp.data #=> Types::HttpRequestWithLabelsOutput
    def http_request_with_labels(params = {}, options = {})
      response_body = ::StringIO.new
      config = operation_config(options)
      input = Params::HttpRequestWithLabelsInput.build(params, context: 'params')
      stack = RailsJson::Middleware::HttpRequestWithLabels.build(config)
      context = Hearth::Context.new(
        request: Hearth::HTTP::Request.new(uri: URI('')),
        response: Hearth::HTTP::Response.new(body: response_body),
        logger: config.logger,
        operation_name: :http_request_with_labels,
        interceptors: config.interceptors
      )
      context.logger.info("[#{context.invocation_id}] [#{self.class}#http_request_with_labels] params: #{params}, options: #{options}")
      output = stack.run(input, context)
      if output.error
        context.logger.error("[#{context.invocation_id}] [#{self.class}#http_request_with_labels] #{output.error} (#{output.error.class})")
        raise output.error
      end
      context.logger.info("[#{context.invocation_id}] [#{self.class}#http_request_with_labels] #{output.data}")
      output
    end

    # The example tests how requests serialize different timestamp formats in the
    # URI path.
    # @param [Hash | Types::HttpRequestWithLabelsAndTimestampFormatInput] params
    #   Request parameters for this operation.
    #   See {Types::HttpRequestWithLabelsAndTimestampFormatInput#initialize} for available parameters.
    # @param [Hash] options
    #   Request option override of configuration. See {Config#initialize} for available options.
    #   Some configurations cannot be overridden.
    # @return [Hearth::Output]
    # @example Request syntax with placeholder values
    #   resp = client.http_request_with_labels_and_timestamp_format(
    #     member_epoch_seconds: Time.now, # required
    #     member_http_date: Time.now, # required
    #     member_date_time: Time.now, # required
    #     default_format: Time.now, # required
    #     target_epoch_seconds: Time.now, # required
    #     target_http_date: Time.now, # required
    #     target_date_time: Time.now # required
    #   )
    # @example Response structure
    #   resp.data #=> Types::HttpRequestWithLabelsAndTimestampFormatOutput
    def http_request_with_labels_and_timestamp_format(params = {}, options = {})
      response_body = ::StringIO.new
      config = operation_config(options)
      input = Params::HttpRequestWithLabelsAndTimestampFormatInput.build(params, context: 'params')
      stack = RailsJson::Middleware::HttpRequestWithLabelsAndTimestampFormat.build(config)
      context = Hearth::Context.new(
        request: Hearth::HTTP::Request.new(uri: URI('')),
        response: Hearth::HTTP::Response.new(body: response_body),
        logger: config.logger,
        operation_name: :http_request_with_labels_and_timestamp_format,
        interceptors: config.interceptors
      )
      context.logger.info("[#{context.invocation_id}] [#{self.class}#http_request_with_labels_and_timestamp_format] params: #{params}, options: #{options}")
      output = stack.run(input, context)
      if output.error
        context.logger.error("[#{context.invocation_id}] [#{self.class}#http_request_with_labels_and_timestamp_format] #{output.error} (#{output.error.class})")
        raise output.error
      end
      context.logger.info("[#{context.invocation_id}] [#{self.class}#http_request_with_labels_and_timestamp_format] #{output.data}")
      output
    end

    # @param [Hash | Types::HttpRequestWithRegexLiteralInput] params
    #   Request parameters for this operation.
    #   See {Types::HttpRequestWithRegexLiteralInput#initialize} for available parameters.
    # @param [Hash] options
    #   Request option override of configuration. See {Config#initialize} for available options.
    #   Some configurations cannot be overridden.
    # @return [Hearth::Output]
    # @example Request syntax with placeholder values
    #   resp = client.http_request_with_regex_literal(
    #     str: 'str' # required
    #   )
    # @example Response structure
    #   resp.data #=> Types::HttpRequestWithRegexLiteralOutput
    def http_request_with_regex_literal(params = {}, options = {})
      response_body = ::StringIO.new
      config = operation_config(options)
      input = Params::HttpRequestWithRegexLiteralInput.build(params, context: 'params')
      stack = RailsJson::Middleware::HttpRequestWithRegexLiteral.build(config, @stubs)
      context = Hearth::Context.new(
        request: Hearth::HTTP::Request.new(uri: URI('')),
        response: Hearth::HTTP::Response.new(body: response_body),
        logger: config.logger,
        operation_name: :http_request_with_regex_literal,
        interceptors: config.interceptors
      )
      context.logger.info("[#{context.invocation_id}] [#{self.class}#http_request_with_regex_literal] params: #{params}, options: #{options}")
      output = stack.run(input, context)
      if output.error
        context.logger.error("[#{context.invocation_id}] [#{self.class}#http_request_with_regex_literal] #{output.error} (#{output.error.class})")
        raise output.error
      end
      context.logger.info("[#{context.invocation_id}] [#{self.class}#http_request_with_regex_literal] #{output.data}")
      output
    end

    # @param [Hash | Types::HttpResponseCodeInput] params
    #   Request parameters for this operation.
    #   See {Types::HttpResponseCodeInput#initialize} for available parameters.
    # @param [Hash] options
    #   Request option override of configuration. See {Config#initialize} for available options.
    #   Some configurations cannot be overridden.
    # @return [Hearth::Output]
    # @example Request syntax with placeholder values
    #   resp = client.http_response_code()
    # @example Response structure
    #   resp.data #=> Types::HttpResponseCodeOutput
    #   resp.data.status #=> Integer
    def http_response_code(params = {}, options = {})
      response_body = ::StringIO.new
      config = operation_config(options)
      input = Params::HttpResponseCodeInput.build(params, context: 'params')
      stack = RailsJson::Middleware::HttpResponseCode.build(config)
      context = Hearth::Context.new(
        request: Hearth::HTTP::Request.new(uri: URI('')),
        response: Hearth::HTTP::Response.new(body: response_body),
        logger: config.logger,
        operation_name: :http_response_code,
        interceptors: config.interceptors
      )
      context.logger.info("[#{context.invocation_id}] [#{self.class}#http_response_code] params: #{params}, options: #{options}")
      output = stack.run(input, context)
      if output.error
        context.logger.error("[#{context.invocation_id}] [#{self.class}#http_response_code] #{output.error} (#{output.error.class})")
        raise output.error
      end
      context.logger.info("[#{context.invocation_id}] [#{self.class}#http_response_code] #{output.data}")
      output
    end

    # @param [Hash | Types::HttpStringPayloadInput] params
    #   Request parameters for this operation.
    #   See {Types::HttpStringPayloadInput#initialize} for available parameters.
    # @param [Hash] options
    #   Request option override of configuration. See {Config#initialize} for available options.
    #   Some configurations cannot be overridden.
    # @return [Hearth::Output]
    # @example Request syntax with placeholder values
    #   resp = client.http_string_payload(
    #     payload: 'payload'
    #   )
    # @example Response structure
    #   resp.data #=> Types::HttpStringPayloadOutput
    #   resp.data.payload #=> String
    def http_string_payload(params = {}, options = {})
      response_body = ::StringIO.new
      config = operation_config(options)
      input = Params::HttpStringPayloadInput.build(params, context: 'params')
      stack = RailsJson::Middleware::HttpStringPayload.build(config, @stubs)
      context = Hearth::Context.new(
        request: Hearth::HTTP::Request.new(uri: URI('')),
        response: Hearth::HTTP::Response.new(body: response_body),
        logger: config.logger,
        operation_name: :http_string_payload,
        interceptors: config.interceptors
      )
      context.logger.info("[#{context.invocation_id}] [#{self.class}#http_string_payload] params: #{params}, options: #{options}")
      output = stack.run(input, context)
      if output.error
        context.logger.error("[#{context.invocation_id}] [#{self.class}#http_string_payload] #{output.error} (#{output.error.class})")
        raise output.error
      end
      context.logger.info("[#{context.invocation_id}] [#{self.class}#http_string_payload] #{output.data}")
      output
    end

    # This example ensures that query string bound request parameters are
    # serialized in the body of responses if the structure is used in both
    # the request and response.
    # @param [Hash | Types::IgnoreQueryParamsInResponseInput] params
    #   Request parameters for this operation.
    #   See {Types::IgnoreQueryParamsInResponseInput#initialize} for available parameters.
    # @param [Hash] options
    #   Request option override of configuration. See {Config#initialize} for available options.
    #   Some configurations cannot be overridden.
    # @return [Hearth::Output]
    # @example Request syntax with placeholder values
    #   resp = client.ignore_query_params_in_response()
    # @example Response structure
    #   resp.data #=> Types::IgnoreQueryParamsInResponseOutput
    #   resp.data.baz #=> String
    def ignore_query_params_in_response(params = {}, options = {})
      response_body = ::StringIO.new
      config = operation_config(options)
      input = Params::IgnoreQueryParamsInResponseInput.build(params, context: 'params')
      stack = RailsJson::Middleware::IgnoreQueryParamsInResponse.build(config)
      context = Hearth::Context.new(
        request: Hearth::HTTP::Request.new(uri: URI('')),
        response: Hearth::HTTP::Response.new(body: response_body),
        logger: config.logger,
        operation_name: :ignore_query_params_in_response,
        interceptors: config.interceptors
      )
      context.logger.info("[#{context.invocation_id}] [#{self.class}#ignore_query_params_in_response] params: #{params}, options: #{options}")
      output = stack.run(input, context)
      if output.error
        context.logger.error("[#{context.invocation_id}] [#{self.class}#ignore_query_params_in_response] #{output.error} (#{output.error.class})")
        raise output.error
      end
      context.logger.info("[#{context.invocation_id}] [#{self.class}#ignore_query_params_in_response] #{output.data}")
      output
    end

    # The example tests how requests and responses are serialized when there is
    # no input or output payload but there are HTTP header bindings.
    # @param [Hash | Types::InputAndOutputWithHeadersInput] params
    #   Request parameters for this operation.
    #   See {Types::InputAndOutputWithHeadersInput#initialize} for available parameters.
    # @param [Hash] options
    #   Request option override of configuration. See {Config#initialize} for available options.
    #   Some configurations cannot be overridden.
    # @return [Hearth::Output]
    # @example Request syntax with placeholder values
    #   resp = client.input_and_output_with_headers(
    #     header_string: 'headerString',
    #     header_byte: 1,
    #     header_short: 1,
    #     header_integer: 1,
    #     header_long: 1,
    #     header_float: 1.0,
    #     header_double: 1.0,
    #     header_true_bool: false,
    #     header_false_bool: false,
    #     header_string_list: [
    #       'member'
    #     ],
    #     header_string_set: [
    #       'member'
    #     ],
    #     header_integer_list: [
    #       1
    #     ],
    #     header_boolean_list: [
    #       false
    #     ],
    #     header_timestamp_list: [
    #       Time.now
    #     ],
    #     header_enum: 'Foo', # accepts ["Foo", "Baz", "Bar", "1", "0"]
    #     header_enum_list: [
    #       'Foo' # accepts ["Foo", "Baz", "Bar", "1", "0"]
    #     ],
    #     header_integer_enum: 1,
    #     header_integer_enum_list: [
    #       1
    #     ]
    #   )
    # @example Response structure
    #   resp.data #=> Types::InputAndOutputWithHeadersOutput
    #   resp.data.header_string #=> String
    #   resp.data.header_byte #=> Integer
    #   resp.data.header_short #=> Integer
    #   resp.data.header_integer #=> Integer
    #   resp.data.header_long #=> Integer
    #   resp.data.header_float #=> Float
    #   resp.data.header_double #=> Float
    #   resp.data.header_true_bool #=> Boolean
    #   resp.data.header_false_bool #=> Boolean
    #   resp.data.header_string_list #=> Array<String>
    #   resp.data.header_string_list[0] #=> String
    #   resp.data.header_string_set #=> Array<String>
    #   resp.data.header_string_set[0] #=> String
    #   resp.data.header_integer_list #=> Array<Integer>
    #   resp.data.header_integer_list[0] #=> Integer
    #   resp.data.header_boolean_list #=> Array<Boolean>
    #   resp.data.header_boolean_list[0] #=> Boolean
    #   resp.data.header_timestamp_list #=> Array<Time>
    #   resp.data.header_timestamp_list[0] #=> Time
    #   resp.data.header_enum #=> String, one of ["Foo", "Baz", "Bar", "1", "0"]
    #   resp.data.header_enum_list #=> Array<String>
    #   resp.data.header_enum_list[0] #=> String, one of ["Foo", "Baz", "Bar", "1", "0"]
    #   resp.data.header_integer_enum #=> Integer
    #   resp.data.header_integer_enum_list #=> Array<Integer>
    #   resp.data.header_integer_enum_list[0] #=> Integer
    def input_and_output_with_headers(params = {}, options = {})
      response_body = ::StringIO.new
      config = operation_config(options)
      input = Params::InputAndOutputWithHeadersInput.build(params, context: 'params')
      stack = RailsJson::Middleware::InputAndOutputWithHeaders.build(config)
      context = Hearth::Context.new(
        request: Hearth::HTTP::Request.new(uri: URI('')),
        response: Hearth::HTTP::Response.new(body: response_body),
        logger: config.logger,
        operation_name: :input_and_output_with_headers,
        interceptors: config.interceptors
      )
      context.logger.info("[#{context.invocation_id}] [#{self.class}#input_and_output_with_headers] params: #{params}, options: #{options}")
      output = stack.run(input, context)
      if output.error
        context.logger.error("[#{context.invocation_id}] [#{self.class}#input_and_output_with_headers] #{output.error} (#{output.error.class})")
        raise output.error
      end
      context.logger.info("[#{context.invocation_id}] [#{self.class}#input_and_output_with_headers] #{output.data}")
      output
    end

    # Blobs are base64 encoded
    # @param [Hash | Types::JsonBlobsInput] params
    #   Request parameters for this operation.
    #   See {Types::JsonBlobsInput#initialize} for available parameters.
    # @param [Hash] options
    #   Request option override of configuration. See {Config#initialize} for available options.
    #   Some configurations cannot be overridden.
    # @return [Hearth::Output]
    # @example Request syntax with placeholder values
    #   resp = client.json_blobs(
    #     data: 'data'
    #   )
    # @example Response structure
    #   resp.data #=> Types::JsonBlobsOutput
    #   resp.data.data #=> String
    def json_blobs(params = {}, options = {})
      response_body = ::StringIO.new
      config = operation_config(options)
      input = Params::JsonBlobsInput.build(params, context: 'params')
      stack = RailsJson::Middleware::JsonBlobs.build(config, @stubs)
      context = Hearth::Context.new(
        request: Hearth::HTTP::Request.new(uri: URI('')),
        response: Hearth::HTTP::Response.new(body: response_body),
        logger: config.logger,
        operation_name: :json_blobs,
        interceptors: config.interceptors
      )
      context.logger.info("[#{context.invocation_id}] [#{self.class}#json_blobs] params: #{params}, options: #{options}")
      output = stack.run(input, context)
      if output.error
        context.logger.error("[#{context.invocation_id}] [#{self.class}#json_blobs] #{output.error} (#{output.error.class})")
        raise output.error
      end
      context.logger.info("[#{context.invocation_id}] [#{self.class}#json_blobs] #{output.data}")
      output
    end

    # This example serializes enums as top level properties, in lists, sets, and maps.
    # @param [Hash | Types::JsonEnumsInput] params
    #   Request parameters for this operation.
    #   See {Types::JsonEnumsInput#initialize} for available parameters.
    # @param [Hash] options
    #   Request option override of configuration. See {Config#initialize} for available options.
    #   Some configurations cannot be overridden.
    # @return [Hearth::Output]
    # @example Request syntax with placeholder values
    #   resp = client.json_enums(
    #     foo_enum1: 'Foo', # accepts ["Foo", "Baz", "Bar", "1", "0"]
    #     foo_enum2: 'Foo', # accepts ["Foo", "Baz", "Bar", "1", "0"]
    #     foo_enum3: 'Foo', # accepts ["Foo", "Baz", "Bar", "1", "0"]
    #     foo_enum_list: [
    #       'Foo' # accepts ["Foo", "Baz", "Bar", "1", "0"]
    #     ],
    #     foo_enum_set: [
    #       'Foo' # accepts ["Foo", "Baz", "Bar", "1", "0"]
    #     ],
    #     foo_enum_map: {
    #       'key' => 'Foo' # accepts ["Foo", "Baz", "Bar", "1", "0"]
    #     }
    #   )
    # @example Response structure
    #   resp.data #=> Types::JsonEnumsOutput
    #   resp.data.foo_enum1 #=> String, one of ["Foo", "Baz", "Bar", "1", "0"]
    #   resp.data.foo_enum2 #=> String, one of ["Foo", "Baz", "Bar", "1", "0"]
    #   resp.data.foo_enum3 #=> String, one of ["Foo", "Baz", "Bar", "1", "0"]
    #   resp.data.foo_enum_list #=> Array<String>
    #   resp.data.foo_enum_list[0] #=> String, one of ["Foo", "Baz", "Bar", "1", "0"]
    #   resp.data.foo_enum_set #=> Array<String>
    #   resp.data.foo_enum_set[0] #=> String, one of ["Foo", "Baz", "Bar", "1", "0"]
    #   resp.data.foo_enum_map #=> Hash<String, String>
    #   resp.data.foo_enum_map['key'] #=> String, one of ["Foo", "Baz", "Bar", "1", "0"]
    def json_enums(params = {}, options = {})
      response_body = ::StringIO.new
      config = operation_config(options)
      input = Params::JsonEnumsInput.build(params, context: 'params')
      stack = RailsJson::Middleware::JsonEnums.build(config)
      context = Hearth::Context.new(
        request: Hearth::HTTP::Request.new(uri: URI('')),
        response: Hearth::HTTP::Response.new(body: response_body),
        logger: config.logger,
        operation_name: :json_enums,
        interceptors: config.interceptors
      )
      context.logger.info("[#{context.invocation_id}] [#{self.class}#json_enums] params: #{params}, options: #{options}")
      output = stack.run(input, context)
      if output.error
        context.logger.error("[#{context.invocation_id}] [#{self.class}#json_enums] #{output.error} (#{output.error.class})")
        raise output.error
      end
      context.logger.info("[#{context.invocation_id}] [#{self.class}#json_enums] #{output.data}")
      output
    end

    # This example serializes intEnums as top level properties, in lists, sets, and maps.
    # @param [Hash | Types::JsonIntEnumsInput] params
    #   Request parameters for this operation.
    #   See {Types::JsonIntEnumsInput#initialize} for available parameters.
    # @param [Hash] options
    #   Request option override of configuration. See {Config#initialize} for available options.
    #   Some configurations cannot be overridden.
    # @return [Hearth::Output]
    # @example Request syntax with placeholder values
    #   resp = client.json_int_enums(
    #     integer_enum1: 1,
    #     integer_enum2: 1,
    #     integer_enum3: 1,
    #     integer_enum_list: [
    #       1
    #     ],
    #     integer_enum_set: [
    #       1
    #     ],
    #     integer_enum_map: {
    #       'key' => 1
    #     }
    #   )
    # @example Response structure
    #   resp.data #=> Types::JsonIntEnumsOutput
    #   resp.data.integer_enum1 #=> Integer
    #   resp.data.integer_enum2 #=> Integer
    #   resp.data.integer_enum3 #=> Integer
    #   resp.data.integer_enum_list #=> Array<Integer>
    #   resp.data.integer_enum_list[0] #=> Integer
    #   resp.data.integer_enum_set #=> Array<Integer>
    #   resp.data.integer_enum_set[0] #=> Integer
    #   resp.data.integer_enum_map #=> Hash<String, Integer>
    #   resp.data.integer_enum_map['key'] #=> Integer
    def json_int_enums(params = {}, options = {})
      response_body = ::StringIO.new
      config = operation_config(options)
      input = Params::JsonIntEnumsInput.build(params, context: 'params')
      stack = RailsJson::Middleware::JsonIntEnums.build(config, @stubs)
      context = Hearth::Context.new(
        request: Hearth::HTTP::Request.new(uri: URI('')),
        response: Hearth::HTTP::Response.new(body: response_body),
        logger: config.logger,
        operation_name: :json_int_enums,
        interceptors: config.interceptors
      )
      context.logger.info("[#{context.invocation_id}] [#{self.class}#json_int_enums] params: #{params}, options: #{options}")
      output = stack.run(input, context)
      if output.error
        context.logger.error("[#{context.invocation_id}] [#{self.class}#json_int_enums] #{output.error} (#{output.error.class})")
        raise output.error
      end
      context.logger.info("[#{context.invocation_id}] [#{self.class}#json_int_enums] #{output.data}")
      output
    end

    # This test case serializes JSON lists for the following cases for both
    # input and output:
    #
    # 1. Normal JSON lists.
    # 2. Normal JSON sets.
    # 3. JSON lists of lists.
    # 4. Lists of structures.
    # @param [Hash | Types::JsonListsInput] params
    #   Request parameters for this operation.
    #   See {Types::JsonListsInput#initialize} for available parameters.
    # @param [Hash] options
    #   Request option override of configuration. See {Config#initialize} for available options.
    #   Some configurations cannot be overridden.
    # @return [Hearth::Output]
    # @example Request syntax with placeholder values
    #   resp = client.json_lists(
    #     string_list: [
    #       'member'
    #     ],
    #     string_set: [
    #       'member'
    #     ],
    #     integer_list: [
    #       1
    #     ],
    #     boolean_list: [
    #       false
    #     ],
    #     timestamp_list: [
    #       Time.now
    #     ],
    #     enum_list: [
    #       'Foo' # accepts ["Foo", "Baz", "Bar", "1", "0"]
    #     ],
    #     int_enum_list: [
    #       1
    #     ],
    #     structure_list: [
    #       {
    #         a: 'a',
    #         b: 'b'
    #       }
    #     ]
    #   )
    # @example Response structure
    #   resp.data #=> Types::JsonListsOutput
    #   resp.data.string_list #=> Array<String>
    #   resp.data.string_list[0] #=> String
    #   resp.data.string_set #=> Array<String>
    #   resp.data.string_set[0] #=> String
    #   resp.data.integer_list #=> Array<Integer>
    #   resp.data.integer_list[0] #=> Integer
    #   resp.data.boolean_list #=> Array<Boolean>
    #   resp.data.boolean_list[0] #=> Boolean
    #   resp.data.timestamp_list #=> Array<Time>
    #   resp.data.timestamp_list[0] #=> Time
    #   resp.data.enum_list #=> Array<String>
    #   resp.data.enum_list[0] #=> String, one of ["Foo", "Baz", "Bar", "1", "0"]
    #   resp.data.int_enum_list #=> Array<Integer>
    #   resp.data.int_enum_list[0] #=> Integer
    #   resp.data.nested_string_list #=> Array<Array<String>>
    #   resp.data.structure_list #=> Array<StructureListMember>
    #   resp.data.structure_list[0] #=> Types::StructureListMember
    #   resp.data.structure_list[0].a #=> String
    #   resp.data.structure_list[0].b #=> String
    def json_lists(params = {}, options = {})
      response_body = ::StringIO.new
      config = operation_config(options)
      input = Params::JsonListsInput.build(params, context: 'params')
      stack = RailsJson::Middleware::JsonLists.build(config, @stubs)
      context = Hearth::Context.new(
        request: Hearth::HTTP::Request.new(uri: URI('')),
        response: Hearth::HTTP::Response.new(body: response_body),
        logger: config.logger,
        operation_name: :json_lists,
        interceptors: config.interceptors
      )
      context.logger.info("[#{context.invocation_id}] [#{self.class}#json_lists] params: #{params}, options: #{options}")
      output = stack.run(input, context)
      if output.error
        context.logger.error("[#{context.invocation_id}] [#{self.class}#json_lists] #{output.error} (#{output.error.class})")
        raise output.error
      end
      context.logger.info("[#{context.invocation_id}] [#{self.class}#json_lists] #{output.data}")
      output
    end

    # The example tests basic map serialization.
    # @param [Hash | Types::JsonMapsInput] params
    #   Request parameters for this operation.
    #   See {Types::JsonMapsInput#initialize} for available parameters.
    # @param [Hash] options
    #   Request option override of configuration. See {Config#initialize} for available options.
    #   Some configurations cannot be overridden.
    # @return [Hearth::Output]
    # @example Request syntax with placeholder values
    #   resp = client.json_maps(
    #     dense_struct_map: {
    #       'key' => {
    #         hi: 'hi'
    #       }
    #     },
    #     dense_number_map: {
    #       'key' => 1
    #     },
    #     dense_boolean_map: {
    #       'key' => false
    #     },
    #     dense_string_map: {
    #       'key' => 'value'
    #     },
    #     dense_set_map: {
    #       'key' => [
    #         'member'
    #       ]
    #     }
    #   )
    # @example Response structure
    #   resp.data #=> Types::JsonMapsOutput
    #   resp.data.dense_struct_map #=> Hash<String, GreetingStruct>
    #   resp.data.dense_struct_map['key'] #=> Types::GreetingStruct
    #   resp.data.dense_struct_map['key'].hi #=> String
    #   resp.data.dense_number_map #=> Hash<String, Integer>
    #   resp.data.dense_number_map['key'] #=> Integer
    #   resp.data.dense_boolean_map #=> Hash<String, Boolean>
    #   resp.data.dense_boolean_map['key'] #=> Boolean
    #   resp.data.dense_string_map #=> Hash<String, String>
    #   resp.data.dense_string_map['key'] #=> String
    #   resp.data.dense_set_map #=> Hash<String, Array<String>>
    #   resp.data.dense_set_map['key'] #=> Array<String>
    #   resp.data.dense_set_map['key'][0] #=> String
    def json_maps(params = {}, options = {})
      response_body = ::StringIO.new
      config = operation_config(options)
      input = Params::JsonMapsInput.build(params, context: 'params')
      stack = RailsJson::Middleware::JsonMaps.build(config)
      context = Hearth::Context.new(
        request: Hearth::HTTP::Request.new(uri: URI('')),
        response: Hearth::HTTP::Response.new(body: response_body),
        logger: config.logger,
        operation_name: :json_maps,
        interceptors: config.interceptors
      )
      context.logger.info("[#{context.invocation_id}] [#{self.class}#json_maps] params: #{params}, options: #{options}")
      output = stack.run(input, context)
      if output.error
        context.logger.error("[#{context.invocation_id}] [#{self.class}#json_maps] #{output.error} (#{output.error.class})")
        raise output.error
      end
      context.logger.info("[#{context.invocation_id}] [#{self.class}#json_maps] #{output.data}")
      output
    end

    # This tests how timestamps are serialized, including using the
    # default format of date-time and various @timestampFormat trait
    # values.
    # @param [Hash | Types::JsonTimestampsInput] params
    #   Request parameters for this operation.
    #   See {Types::JsonTimestampsInput#initialize} for available parameters.
    # @param [Hash] options
    #   Request option override of configuration. See {Config#initialize} for available options.
    #   Some configurations cannot be overridden.
    # @return [Hearth::Output]
    # @example Request syntax with placeholder values
    #   resp = client.json_timestamps(
    #     normal: Time.now,
    #     date_time: Time.now,
    #     date_time_on_target: Time.now,
    #     epoch_seconds: Time.now,
    #     epoch_seconds_on_target: Time.now,
    #     http_date: Time.now,
    #     http_date_on_target: Time.now
    #   )
    # @example Response structure
    #   resp.data #=> Types::JsonTimestampsOutput
    #   resp.data.normal #=> Time
    #   resp.data.date_time #=> Time
    #   resp.data.date_time_on_target #=> Time
    #   resp.data.epoch_seconds #=> Time
    #   resp.data.epoch_seconds_on_target #=> Time
    #   resp.data.http_date #=> Time
    #   resp.data.http_date_on_target #=> Time
    def json_timestamps(params = {}, options = {})
      response_body = ::StringIO.new
      config = operation_config(options)
      input = Params::JsonTimestampsInput.build(params, context: 'params')
      stack = RailsJson::Middleware::JsonTimestamps.build(config, @stubs)
      context = Hearth::Context.new(
        request: Hearth::HTTP::Request.new(uri: URI('')),
        response: Hearth::HTTP::Response.new(body: response_body),
        logger: config.logger,
        operation_name: :json_timestamps,
        interceptors: config.interceptors
      )
      context.logger.info("[#{context.invocation_id}] [#{self.class}#json_timestamps] params: #{params}, options: #{options}")
      output = stack.run(input, context)
      if output.error
        context.logger.error("[#{context.invocation_id}] [#{self.class}#json_timestamps] #{output.error} (#{output.error.class})")
        raise output.error
      end
      context.logger.info("[#{context.invocation_id}] [#{self.class}#json_timestamps] #{output.data}")
      output
    end

    # This operation uses unions for inputs and outputs.
    # @param [Hash | Types::JsonUnionsInput] params
    #   Request parameters for this operation.
    #   See {Types::JsonUnionsInput#initialize} for available parameters.
    # @param [Hash] options
    #   Request option override of configuration. See {Config#initialize} for available options.
    #   Some configurations cannot be overridden.
    # @return [Hearth::Output]
    # @example Request syntax with placeholder values
    #   resp = client.json_unions(
    #     contents: {
    #       # One of:
    #       string_value: 'stringValue',
    #       boolean_value: false,
    #       number_value: 1,
    #       blob_value: 'blobValue',
    #       timestamp_value: Time.now,
    #       enum_value: 'Foo', # accepts ["Foo", "Baz", "Bar", "1", "0"]
    #       list_value: [
    #         'member'
    #       ],
    #       map_value: {
    #         'key' => 'value'
    #       },
    #       structure_value: {
    #         hi: 'hi'
    #       },
    #       renamed_structure_value: {
    #         salutation: 'salutation'
    #       }
    #     }
    #   )
    # @example Response structure
    #   resp.data #=> Types::JsonUnionsOutput
    #   resp.data.contents #=> Types::MyUnion, one of [StringValue, BooleanValue, NumberValue, BlobValue, TimestampValue, EnumValue, ListValue, MapValue, StructureValue, RenamedStructureValue]
    #   resp.data.contents.string_value #=> String
    #   resp.data.contents.boolean_value #=> Boolean
    #   resp.data.contents.number_value #=> Integer
    #   resp.data.contents.blob_value #=> String
    #   resp.data.contents.timestamp_value #=> Time
    #   resp.data.contents.enum_value #=> String, one of ["Foo", "Baz", "Bar", "1", "0"]
    #   resp.data.contents.list_value #=> Array<String>
    #   resp.data.contents.list_value[0] #=> String
    #   resp.data.contents.map_value #=> Hash<String, String>
    #   resp.data.contents.map_value['key'] #=> String
    #   resp.data.contents.structure_value #=> Types::GreetingStruct
    #   resp.data.contents.structure_value.hi #=> String
    #   resp.data.contents.renamed_structure_value #=> Types::RenamedGreeting
    #   resp.data.contents.renamed_structure_value.salutation #=> String
    def json_unions(params = {}, options = {})
      response_body = ::StringIO.new
      config = operation_config(options)
      input = Params::JsonUnionsInput.build(params, context: 'params')
      stack = RailsJson::Middleware::JsonUnions.build(config)
      context = Hearth::Context.new(
        request: Hearth::HTTP::Request.new(uri: URI('')),
        response: Hearth::HTTP::Response.new(body: response_body),
        logger: config.logger,
        operation_name: :json_unions,
        interceptors: config.interceptors
      )
      context.logger.info("[#{context.invocation_id}] [#{self.class}#json_unions] params: #{params}, options: #{options}")
      output = stack.run(input, context)
      if output.error
        context.logger.error("[#{context.invocation_id}] [#{self.class}#json_unions] #{output.error} (#{output.error.class})")
        raise output.error
      end
      context.logger.info("[#{context.invocation_id}] [#{self.class}#json_unions] #{output.data}")
      output
    end

    # This example ensures that mediaType strings are base64 encoded in headers.
    # @param [Hash | Types::MediaTypeHeaderInput] params
    #   Request parameters for this operation.
    #   See {Types::MediaTypeHeaderInput#initialize} for available parameters.
    # @param [Hash] options
    #   Request option override of configuration. See {Config#initialize} for available options.
    #   Some configurations cannot be overridden.
    # @return [Hearth::Output]
    # @example Request syntax with placeholder values
    #   resp = client.media_type_header(
    #     json: 'json'
    #   )
    # @example Response structure
    #   resp.data #=> Types::MediaTypeHeaderOutput
    #   resp.data.json #=> String
    def media_type_header(params = {}, options = {})
      response_body = ::StringIO.new
      config = operation_config(options)
<<<<<<< HEAD
      input = Params::KitchenSinkOperationInput.build(params, context: 'params')
      stack = RailsJson::Middleware::KitchenSinkOperation.build(config)
=======
      input = Params::MediaTypeHeaderInput.build(params, context: 'params')
      stack = RailsJson::Middleware::MediaTypeHeader.build(config, @stubs)
>>>>>>> 2998dbd8
      context = Hearth::Context.new(
        request: Hearth::HTTP::Request.new(uri: URI('')),
        response: Hearth::HTTP::Response.new(body: response_body),
        logger: config.logger,
        operation_name: :media_type_header,
        interceptors: config.interceptors
      )
      context.logger.info("[#{context.invocation_id}] [#{self.class}#media_type_header] params: #{params}, options: #{options}")
      output = stack.run(input, context)
      if output.error
        context.logger.error("[#{context.invocation_id}] [#{self.class}#media_type_header] #{output.error} (#{output.error.class})")
        raise output.error
      end
      context.logger.info("[#{context.invocation_id}] [#{self.class}#media_type_header] #{output.data}")
      output
    end

    # The example tests how requests and responses are serialized when there's
    # no request or response payload because the operation has no input or output.
    # While this should be rare, code generators must support this.
    # @param [Hash | Types::NoInputAndNoOutputInput] params
    #   Request parameters for this operation.
    #   See {Types::NoInputAndNoOutputInput#initialize} for available parameters.
    # @param [Hash] options
    #   Request option override of configuration. See {Config#initialize} for available options.
    #   Some configurations cannot be overridden.
    # @return [Hearth::Output]
    # @example Request syntax with placeholder values
    #   resp = client.no_input_and_no_output()
    # @example Response structure
    #   resp.data #=> Types::NoInputAndNoOutputOutput
    def no_input_and_no_output(params = {}, options = {})
      response_body = ::StringIO.new
      config = operation_config(options)
<<<<<<< HEAD
      input = Params::MediaTypeHeaderInput.build(params, context: 'params')
      stack = RailsJson::Middleware::MediaTypeHeader.build(config)
=======
      input = Params::NoInputAndNoOutputInput.build(params, context: 'params')
      stack = RailsJson::Middleware::NoInputAndNoOutput.build(config, @stubs)
>>>>>>> 2998dbd8
      context = Hearth::Context.new(
        request: Hearth::HTTP::Request.new(uri: URI('')),
        response: Hearth::HTTP::Response.new(body: response_body),
        logger: config.logger,
        operation_name: :no_input_and_no_output,
        interceptors: config.interceptors
      )
      context.logger.info("[#{context.invocation_id}] [#{self.class}#no_input_and_no_output] params: #{params}, options: #{options}")
      output = stack.run(input, context)
      if output.error
        context.logger.error("[#{context.invocation_id}] [#{self.class}#no_input_and_no_output] #{output.error} (#{output.error.class})")
        raise output.error
      end
      context.logger.info("[#{context.invocation_id}] [#{self.class}#no_input_and_no_output] #{output.data}")
      output
    end

    # The example tests how requests and responses are serialized when there's
    # no request or response payload because the operation has no input and the
    # output is empty. While this should be rare, code generators must support
    # this.
    # @param [Hash | Types::NoInputAndOutputInput] params
    #   Request parameters for this operation.
    #   See {Types::NoInputAndOutputInput#initialize} for available parameters.
    # @param [Hash] options
    #   Request option override of configuration. See {Config#initialize} for available options.
    #   Some configurations cannot be overridden.
    # @return [Hearth::Output]
    # @example Request syntax with placeholder values
    #   resp = client.no_input_and_output()
    # @example Response structure
    #   resp.data #=> Types::NoInputAndOutputOutput
    def no_input_and_output(params = {}, options = {})
      response_body = ::StringIO.new
      config = operation_config(options)
<<<<<<< HEAD
      input = Params::NestedAttributesOperationInput.build(params, context: 'params')
      stack = RailsJson::Middleware::NestedAttributesOperation.build(config)
=======
      input = Params::NoInputAndOutputInput.build(params, context: 'params')
      stack = RailsJson::Middleware::NoInputAndOutput.build(config, @stubs)
>>>>>>> 2998dbd8
      context = Hearth::Context.new(
        request: Hearth::HTTP::Request.new(uri: URI('')),
        response: Hearth::HTTP::Response.new(body: response_body),
        logger: config.logger,
        operation_name: :no_input_and_output,
        interceptors: config.interceptors
      )
      context.logger.info("[#{context.invocation_id}] [#{self.class}#no_input_and_output] params: #{params}, options: #{options}")
      output = stack.run(input, context)
      if output.error
        context.logger.error("[#{context.invocation_id}] [#{self.class}#no_input_and_output] #{output.error} (#{output.error.class})")
        raise output.error
      end
      context.logger.info("[#{context.invocation_id}] [#{self.class}#no_input_and_output] #{output.data}")
      output
    end

    # Null and empty headers are not sent over the wire.
    # Tags: ["client-only"]
    # @param [Hash | Types::NullAndEmptyHeadersClientInput] params
    #   Request parameters for this operation.
    #   See {Types::NullAndEmptyHeadersClientInput#initialize} for available parameters.
    # @param [Hash] options
    #   Request option override of configuration. See {Config#initialize} for available options.
    #   Some configurations cannot be overridden.
    # @return [Hearth::Output]
    # @example Request syntax with placeholder values
    #   resp = client.null_and_empty_headers_client(
    #     a: 'a',
    #     b: 'b',
    #     c: [
    #       'member'
    #     ]
    #   )
    # @example Response structure
    #   resp.data #=> Types::NullAndEmptyHeadersClientOutput
    #   resp.data.a #=> String
    #   resp.data.b #=> String
    #   resp.data.c #=> Array<String>
    #   resp.data.c[0] #=> String
    def null_and_empty_headers_client(params = {}, options = {})
      response_body = ::StringIO.new
      config = operation_config(options)
      input = Params::NullAndEmptyHeadersClientInput.build(params, context: 'params')
      stack = RailsJson::Middleware::NullAndEmptyHeadersClient.build(config)
      context = Hearth::Context.new(
        request: Hearth::HTTP::Request.new(uri: URI('')),
        response: Hearth::HTTP::Response.new(body: response_body),
        logger: config.logger,
        operation_name: :null_and_empty_headers_client,
        interceptors: config.interceptors
      )
      context.logger.info("[#{context.invocation_id}] [#{self.class}#null_and_empty_headers_client] params: #{params}, options: #{options}")
      output = stack.run(input, context)
      if output.error
        context.logger.error("[#{context.invocation_id}] [#{self.class}#null_and_empty_headers_client] #{output.error} (#{output.error.class})")
        raise output.error
      end
      context.logger.info("[#{context.invocation_id}] [#{self.class}#null_and_empty_headers_client] #{output.data}")
      output
    end

    # Null and empty headers are not sent over the wire.
    # Tags: ["server-only"]
    # @param [Hash | Types::NullAndEmptyHeadersServerInput] params
    #   Request parameters for this operation.
    #   See {Types::NullAndEmptyHeadersServerInput#initialize} for available parameters.
    # @param [Hash] options
    #   Request option override of configuration. See {Config#initialize} for available options.
    #   Some configurations cannot be overridden.
    # @return [Hearth::Output]
    # @example Request syntax with placeholder values
    #   resp = client.null_and_empty_headers_server(
    #     a: 'a',
    #     b: 'b',
    #     c: [
    #       'member'
    #     ]
    #   )
    # @example Response structure
    #   resp.data #=> Types::NullAndEmptyHeadersServerOutput
    #   resp.data.a #=> String
    #   resp.data.b #=> String
    #   resp.data.c #=> Array<String>
    #   resp.data.c[0] #=> String
    def null_and_empty_headers_server(params = {}, options = {})
      response_body = ::StringIO.new
      config = operation_config(options)
<<<<<<< HEAD
      input = Params::NullOperationInput.build(params, context: 'params')
      stack = RailsJson::Middleware::NullOperation.build(config)
=======
      input = Params::NullAndEmptyHeadersServerInput.build(params, context: 'params')
      stack = RailsJson::Middleware::NullAndEmptyHeadersServer.build(config, @stubs)
>>>>>>> 2998dbd8
      context = Hearth::Context.new(
        request: Hearth::HTTP::Request.new(uri: URI('')),
        response: Hearth::HTTP::Response.new(body: response_body),
        logger: config.logger,
        operation_name: :null_and_empty_headers_server,
        interceptors: config.interceptors
      )
      context.logger.info("[#{context.invocation_id}] [#{self.class}#null_and_empty_headers_server] params: #{params}, options: #{options}")
      output = stack.run(input, context)
      if output.error
        context.logger.error("[#{context.invocation_id}] [#{self.class}#null_and_empty_headers_server] #{output.error} (#{output.error.class})")
        raise output.error
      end
      context.logger.info("[#{context.invocation_id}] [#{self.class}#null_and_empty_headers_server] #{output.data}")
      output
    end

    # Omits null, but serializes empty string value.
    # @param [Hash | Types::OmitsNullSerializesEmptyStringInput] params
    #   Request parameters for this operation.
    #   See {Types::OmitsNullSerializesEmptyStringInput#initialize} for available parameters.
    # @param [Hash] options
    #   Request option override of configuration. See {Config#initialize} for available options.
    #   Some configurations cannot be overridden.
    # @return [Hearth::Output]
    # @example Request syntax with placeholder values
    #   resp = client.omits_null_serializes_empty_string(
    #     null_value: 'nullValue',
    #     empty_string: 'emptyString'
    #   )
    # @example Response structure
    #   resp.data #=> Types::OmitsNullSerializesEmptyStringOutput
    def omits_null_serializes_empty_string(params = {}, options = {})
      response_body = ::StringIO.new
      config = operation_config(options)
      input = Params::OmitsNullSerializesEmptyStringInput.build(params, context: 'params')
      stack = RailsJson::Middleware::OmitsNullSerializesEmptyString.build(config)
      context = Hearth::Context.new(
        request: Hearth::HTTP::Request.new(uri: URI('')),
        response: Hearth::HTTP::Response.new(body: response_body),
        logger: config.logger,
        operation_name: :omits_null_serializes_empty_string,
        interceptors: config.interceptors
      )
      context.logger.info("[#{context.invocation_id}] [#{self.class}#omits_null_serializes_empty_string] params: #{params}, options: #{options}")
      output = stack.run(input, context)
      if output.error
        context.logger.error("[#{context.invocation_id}] [#{self.class}#omits_null_serializes_empty_string] #{output.error} (#{output.error.class})")
        raise output.error
      end
      context.logger.info("[#{context.invocation_id}] [#{self.class}#omits_null_serializes_empty_string] #{output.data}")
      output
    end

    # Omits serializing empty lists. Because empty strings are serilized as
    # `Foo=`, empty lists cannot also be serialized as `Foo=` and instead
    # must be omitted.
    # Tags: ["client-only"]
    # @param [Hash | Types::OmitsSerializingEmptyListsInput] params
    #   Request parameters for this operation.
    #   See {Types::OmitsSerializingEmptyListsInput#initialize} for available parameters.
    # @param [Hash] options
    #   Request option override of configuration. See {Config#initialize} for available options.
    #   Some configurations cannot be overridden.
    # @return [Hearth::Output]
    # @example Request syntax with placeholder values
    #   resp = client.omits_serializing_empty_lists(
    #     query_string_list: [
    #       'member'
    #     ],
    #     query_integer_list: [
    #       1
    #     ],
    #     query_double_list: [
    #       1.0
    #     ],
    #     query_boolean_list: [
    #       false
    #     ],
    #     query_timestamp_list: [
    #       Time.now
    #     ],
    #     query_enum_list: [
    #       'Foo' # accepts ["Foo", "Baz", "Bar", "1", "0"]
    #     ],
    #     query_integer_enum_list: [
    #       1
    #     ]
    #   )
    # @example Response structure
    #   resp.data #=> Types::OmitsSerializingEmptyListsOutput
    def omits_serializing_empty_lists(params = {}, options = {})
      response_body = ::StringIO.new
      config = operation_config(options)
<<<<<<< HEAD
      input = Params::OperationWithOptionalInputOutputInput.build(params, context: 'params')
      stack = RailsJson::Middleware::OperationWithOptionalInputOutput.build(config)
=======
      input = Params::OmitsSerializingEmptyListsInput.build(params, context: 'params')
      stack = RailsJson::Middleware::OmitsSerializingEmptyLists.build(config, @stubs)
>>>>>>> 2998dbd8
      context = Hearth::Context.new(
        request: Hearth::HTTP::Request.new(uri: URI('')),
        response: Hearth::HTTP::Response.new(body: response_body),
        logger: config.logger,
        operation_name: :omits_serializing_empty_lists,
        interceptors: config.interceptors
      )
      context.logger.info("[#{context.invocation_id}] [#{self.class}#omits_serializing_empty_lists] params: #{params}, options: #{options}")
      output = stack.run(input, context)
      if output.error
        context.logger.error("[#{context.invocation_id}] [#{self.class}#omits_serializing_empty_lists] #{output.error} (#{output.error.class})")
        raise output.error
      end
      context.logger.info("[#{context.invocation_id}] [#{self.class}#omits_serializing_empty_lists] #{output.data}")
      output
    end

    # This operation defines a union with a Unit member.
    # @param [Hash | Types::PostPlayerActionInput] params
    #   Request parameters for this operation.
    #   See {Types::PostPlayerActionInput#initialize} for available parameters.
    # @param [Hash] options
    #   Request option override of configuration. See {Config#initialize} for available options.
    #   Some configurations cannot be overridden.
    # @return [Hearth::Output]
    # @example Request syntax with placeholder values
    #   resp = client.post_player_action(
    #     action: {
    #       # One of:
    #       quit: { }
    #     }
    #   )
    # @example Response structure
    #   resp.data #=> Types::PostPlayerActionOutput
    #   resp.data.action #=> Types::PlayerAction, one of [Quit]
    #   resp.data.action.quit #=> Types::Unit
    def post_player_action(params = {}, options = {})
      response_body = ::StringIO.new
      config = operation_config(options)
<<<<<<< HEAD
      input = Params::QueryIdempotencyTokenAutoFillInput.build(params, context: 'params')
      stack = RailsJson::Middleware::QueryIdempotencyTokenAutoFill.build(config)
=======
      input = Params::PostPlayerActionInput.build(params, context: 'params')
      stack = RailsJson::Middleware::PostPlayerAction.build(config, @stubs)
>>>>>>> 2998dbd8
      context = Hearth::Context.new(
        request: Hearth::HTTP::Request.new(uri: URI('')),
        response: Hearth::HTTP::Response.new(body: response_body),
        logger: config.logger,
        operation_name: :post_player_action,
        interceptors: config.interceptors
      )
      context.logger.info("[#{context.invocation_id}] [#{self.class}#post_player_action] params: #{params}, options: #{options}")
      output = stack.run(input, context)
      if output.error
        context.logger.error("[#{context.invocation_id}] [#{self.class}#post_player_action] #{output.error} (#{output.error.class})")
        raise output.error
      end
      context.logger.info("[#{context.invocation_id}] [#{self.class}#post_player_action] #{output.data}")
      output
    end

    # This operation defines a union that uses jsonName on some members.
    # @param [Hash | Types::PostUnionWithJsonNameInput] params
    #   Request parameters for this operation.
    #   See {Types::PostUnionWithJsonNameInput#initialize} for available parameters.
    # @param [Hash] options
    #   Request option override of configuration. See {Config#initialize} for available options.
    #   Some configurations cannot be overridden.
    # @return [Hearth::Output]
    # @example Request syntax with placeholder values
    #   resp = client.post_union_with_json_name(
    #     value: {
    #       # One of:
    #       foo: 'foo',
    #       bar: 'bar',
    #       baz: 'baz'
    #     }
    #   )
    # @example Response structure
    #   resp.data #=> Types::PostUnionWithJsonNameOutput
    #   resp.data.value #=> Types::UnionWithJsonName, one of [Foo, Bar, Baz]
    #   resp.data.value.foo #=> String
    #   resp.data.value.bar #=> String
    #   resp.data.value.baz #=> String
    def post_union_with_json_name(params = {}, options = {})
      response_body = ::StringIO.new
      config = operation_config(options)
<<<<<<< HEAD
      input = Params::QueryParamsAsStringListMapInput.build(params, context: 'params')
      stack = RailsJson::Middleware::QueryParamsAsStringListMap.build(config)
=======
      input = Params::PostUnionWithJsonNameInput.build(params, context: 'params')
      stack = RailsJson::Middleware::PostUnionWithJsonName.build(config, @stubs)
>>>>>>> 2998dbd8
      context = Hearth::Context.new(
        request: Hearth::HTTP::Request.new(uri: URI('')),
        response: Hearth::HTTP::Response.new(body: response_body),
        logger: config.logger,
        operation_name: :post_union_with_json_name,
        interceptors: config.interceptors
      )
      context.logger.info("[#{context.invocation_id}] [#{self.class}#post_union_with_json_name] params: #{params}, options: #{options}")
      output = stack.run(input, context)
      if output.error
        context.logger.error("[#{context.invocation_id}] [#{self.class}#post_union_with_json_name] #{output.error} (#{output.error.class})")
        raise output.error
      end
      context.logger.info("[#{context.invocation_id}] [#{self.class}#post_union_with_json_name] #{output.data}")
      output
    end

    # @param [Hash | Types::PutWithContentEncodingInput] params
    #   Request parameters for this operation.
    #   See {Types::PutWithContentEncodingInput#initialize} for available parameters.
    # @param [Hash] options
    #   Request option override of configuration. See {Config#initialize} for available options.
    #   Some configurations cannot be overridden.
    # @return [Hearth::Output]
    # @example Request syntax with placeholder values
    #   resp = client.put_with_content_encoding(
    #     encoding: 'encoding',
    #     data: 'data'
    #   )
    # @example Response structure
    #   resp.data #=> Types::PutWithContentEncodingOutput
    def put_with_content_encoding(params = {}, options = {})
      response_body = ::StringIO.new
      config = operation_config(options)
<<<<<<< HEAD
      input = Params::StreamingOperationInput.build(params, context: 'params')
      stack = RailsJson::Middleware::StreamingOperation.build(config)
=======
      input = Params::PutWithContentEncodingInput.build(params, context: 'params')
      stack = RailsJson::Middleware::PutWithContentEncoding.build(config, @stubs)
>>>>>>> 2998dbd8
      context = Hearth::Context.new(
        request: Hearth::HTTP::Request.new(uri: URI('')),
        response: Hearth::HTTP::Response.new(body: response_body),
        logger: config.logger,
        operation_name: :put_with_content_encoding,
        interceptors: config.interceptors
      )
      context.logger.info("[#{context.invocation_id}] [#{self.class}#put_with_content_encoding] params: #{params}, options: #{options}")
      output = stack.run(input, context)
      if output.error
        context.logger.error("[#{context.invocation_id}] [#{self.class}#put_with_content_encoding] #{output.error} (#{output.error.class})")
        raise output.error
      end
      context.logger.info("[#{context.invocation_id}] [#{self.class}#put_with_content_encoding] #{output.data}")
      output
    end

    # Automatically adds idempotency tokens.
    # Tags: ["client-only"]
    # @param [Hash | Types::QueryIdempotencyTokenAutoFillInput] params
    #   Request parameters for this operation.
    #   See {Types::QueryIdempotencyTokenAutoFillInput#initialize} for available parameters.
    # @param [Hash] options
    #   Request option override of configuration. See {Config#initialize} for available options.
    #   Some configurations cannot be overridden.
    # @return [Hearth::Output]
    # @example Request syntax with placeholder values
    #   resp = client.query_idempotency_token_auto_fill(
    #     token: 'token'
    #   )
    # @example Response structure
    #   resp.data #=> Types::QueryIdempotencyTokenAutoFillOutput
    def query_idempotency_token_auto_fill(params = {}, options = {})
      response_body = ::StringIO.new
      config = operation_config(options)
      input = Params::QueryIdempotencyTokenAutoFillInput.build(params, context: 'params')
      stack = RailsJson::Middleware::QueryIdempotencyTokenAutoFill.build(config, @stubs)
      context = Hearth::Context.new(
        request: Hearth::HTTP::Request.new(uri: URI('')),
        response: Hearth::HTTP::Response.new(body: response_body),
        logger: config.logger,
        operation_name: :query_idempotency_token_auto_fill,
        interceptors: config.interceptors
      )
      context.logger.info("[#{context.invocation_id}] [#{self.class}#query_idempotency_token_auto_fill] params: #{params}, options: #{options}")
      output = stack.run(input, context)
      if output.error
        context.logger.error("[#{context.invocation_id}] [#{self.class}#query_idempotency_token_auto_fill] #{output.error} (#{output.error.class})")
        raise output.error
      end
      context.logger.info("[#{context.invocation_id}] [#{self.class}#query_idempotency_token_auto_fill] #{output.data}")
      output
    end

    # @param [Hash | Types::QueryParamsAsStringListMapInput] params
    #   Request parameters for this operation.
    #   See {Types::QueryParamsAsStringListMapInput#initialize} for available parameters.
    # @param [Hash] options
    #   Request option override of configuration. See {Config#initialize} for available options.
    #   Some configurations cannot be overridden.
    # @return [Hearth::Output]
    # @example Request syntax with placeholder values
    #   resp = client.query_params_as_string_list_map(
    #     qux: 'qux',
    #     foo: {
    #       'key' => [
    #         'member'
    #       ]
    #     }
    #   )
    # @example Response structure
    #   resp.data #=> Types::QueryParamsAsStringListMapOutput
    def query_params_as_string_list_map(params = {}, options = {})
      response_body = ::StringIO.new
      config = operation_config(options)
      input = Params::QueryParamsAsStringListMapInput.build(params, context: 'params')
      stack = RailsJson::Middleware::QueryParamsAsStringListMap.build(config, @stubs)
      context = Hearth::Context.new(
        request: Hearth::HTTP::Request.new(uri: URI('')),
        response: Hearth::HTTP::Response.new(body: response_body),
        logger: config.logger,
        operation_name: :query_params_as_string_list_map,
        interceptors: config.interceptors
      )
      context.logger.info("[#{context.invocation_id}] [#{self.class}#query_params_as_string_list_map] params: #{params}, options: #{options}")
      output = stack.run(input, context)
      if output.error
        context.logger.error("[#{context.invocation_id}] [#{self.class}#query_params_as_string_list_map] #{output.error} (#{output.error.class})")
        raise output.error
      end
      context.logger.info("[#{context.invocation_id}] [#{self.class}#query_params_as_string_list_map] #{output.data}")
      output
    end

    # @param [Hash | Types::QueryPrecedenceInput] params
    #   Request parameters for this operation.
    #   See {Types::QueryPrecedenceInput#initialize} for available parameters.
    # @param [Hash] options
    #   Request option override of configuration. See {Config#initialize} for available options.
    #   Some configurations cannot be overridden.
    # @return [Hearth::Output]
    # @example Request syntax with placeholder values
    #   resp = client.query_precedence(
    #     foo: 'foo',
    #     baz: {
    #       'key' => 'value'
    #     }
    #   )
    # @example Response structure
    #   resp.data #=> Types::QueryPrecedenceOutput
    def query_precedence(params = {}, options = {})
      response_body = ::StringIO.new
      config = operation_config(options)
      input = Params::QueryPrecedenceInput.build(params, context: 'params')
      stack = RailsJson::Middleware::QueryPrecedence.build(config, @stubs)
      context = Hearth::Context.new(
        request: Hearth::HTTP::Request.new(uri: URI('')),
        response: Hearth::HTTP::Response.new(body: response_body),
        logger: config.logger,
        operation_name: :query_precedence,
        interceptors: config.interceptors
      )
      context.logger.info("[#{context.invocation_id}] [#{self.class}#query_precedence] params: #{params}, options: #{options}")
      output = stack.run(input, context)
      if output.error
        context.logger.error("[#{context.invocation_id}] [#{self.class}#query_precedence] #{output.error} (#{output.error.class})")
        raise output.error
      end
      context.logger.info("[#{context.invocation_id}] [#{self.class}#query_precedence] #{output.data}")
      output
    end

    # Recursive shapes
    # @param [Hash | Types::RecursiveShapesInput] params
    #   Request parameters for this operation.
    #   See {Types::RecursiveShapesInput#initialize} for available parameters.
    # @param [Hash] options
    #   Request option override of configuration. See {Config#initialize} for available options.
    #   Some configurations cannot be overridden.
    # @return [Hearth::Output]
    # @example Request syntax with placeholder values
    #   resp = client.recursive_shapes(
    #     nested: {
    #       foo: 'foo',
    #       nested: {
    #         bar: 'bar',
    #       }
    #     }
    #   )
    # @example Response structure
    #   resp.data #=> Types::RecursiveShapesOutput
    #   resp.data.nested #=> Types::RecursiveShapesInputOutputNested1
    #   resp.data.nested.foo #=> String
    #   resp.data.nested.nested #=> Types::RecursiveShapesInputOutputNested2
    #   resp.data.nested.nested.bar #=> String
    #   resp.data.nested.nested.recursive_member #=> Types::RecursiveShapesInputOutputNested1
    def recursive_shapes(params = {}, options = {})
      response_body = ::StringIO.new
      config = operation_config(options)
      input = Params::RecursiveShapesInput.build(params, context: 'params')
      stack = RailsJson::Middleware::RecursiveShapes.build(config, @stubs)
      context = Hearth::Context.new(
        request: Hearth::HTTP::Request.new(uri: URI('')),
        response: Hearth::HTTP::Response.new(body: response_body),
        logger: config.logger,
        operation_name: :recursive_shapes,
        interceptors: config.interceptors
      )
      context.logger.info("[#{context.invocation_id}] [#{self.class}#recursive_shapes] params: #{params}, options: #{options}")
      output = stack.run(input, context)
      if output.error
        context.logger.error("[#{context.invocation_id}] [#{self.class}#recursive_shapes] #{output.error} (#{output.error.class})")
        raise output.error
      end
      context.logger.info("[#{context.invocation_id}] [#{self.class}#recursive_shapes] #{output.data}")
      output
    end

    # @param [Hash | Types::SimpleScalarPropertiesInput] params
    #   Request parameters for this operation.
    #   See {Types::SimpleScalarPropertiesInput#initialize} for available parameters.
    # @param [Hash] options
    #   Request option override of configuration. See {Config#initialize} for available options.
    #   Some configurations cannot be overridden.
    # @return [Hearth::Output]
    # @example Request syntax with placeholder values
    #   resp = client.simple_scalar_properties(
    #     foo: 'foo',
    #     string_value: 'stringValue',
    #     true_boolean_value: false,
    #     false_boolean_value: false,
    #     byte_value: 1,
    #     short_value: 1,
    #     integer_value: 1,
    #     long_value: 1,
    #     float_value: 1.0,
    #     double_value: 1.0
    #   )
    # @example Response structure
    #   resp.data #=> Types::SimpleScalarPropertiesOutput
    #   resp.data.foo #=> String
    #   resp.data.string_value #=> String
    #   resp.data.true_boolean_value #=> Boolean
    #   resp.data.false_boolean_value #=> Boolean
    #   resp.data.byte_value #=> Integer
    #   resp.data.short_value #=> Integer
    #   resp.data.integer_value #=> Integer
    #   resp.data.long_value #=> Integer
    #   resp.data.float_value #=> Float
    #   resp.data.double_value #=> Float
    def simple_scalar_properties(params = {}, options = {})
      response_body = ::StringIO.new
      config = operation_config(options)
      input = Params::SimpleScalarPropertiesInput.build(params, context: 'params')
      stack = RailsJson::Middleware::SimpleScalarProperties.build(config, @stubs)
      context = Hearth::Context.new(
        request: Hearth::HTTP::Request.new(uri: URI('')),
        response: Hearth::HTTP::Response.new(body: response_body),
        logger: config.logger,
        operation_name: :simple_scalar_properties,
        interceptors: config.interceptors
      )
      context.logger.info("[#{context.invocation_id}] [#{self.class}#simple_scalar_properties] params: #{params}, options: #{options}")
      output = stack.run(input, context)
      if output.error
        context.logger.error("[#{context.invocation_id}] [#{self.class}#simple_scalar_properties] #{output.error} (#{output.error.class})")
        raise output.error
      end
      context.logger.info("[#{context.invocation_id}] [#{self.class}#simple_scalar_properties] #{output.data}")
      output
    end

    # @param [Hash | Types::SparseJsonListsInput] params
    #   Request parameters for this operation.
    #   See {Types::SparseJsonListsInput#initialize} for available parameters.
    # @param [Hash] options
    #   Request option override of configuration. See {Config#initialize} for available options.
    #   Some configurations cannot be overridden.
    # @return [Hearth::Output]
    # @example Request syntax with placeholder values
    #   resp = client.sparse_json_lists(
    #     sparse_string_list: [
    #       'member'
    #     ]
    #   )
    # @example Response structure
    #   resp.data #=> Types::SparseJsonListsOutput
    #   resp.data.sparse_string_list #=> Array<String>
    #   resp.data.sparse_string_list[0] #=> String
    def sparse_json_lists(params = {}, options = {})
      response_body = ::StringIO.new
      config = operation_config(options)
      input = Params::SparseJsonListsInput.build(params, context: 'params')
      stack = RailsJson::Middleware::SparseJsonLists.build(config, @stubs)
      context = Hearth::Context.new(
        request: Hearth::HTTP::Request.new(uri: URI('')),
        response: Hearth::HTTP::Response.new(body: response_body),
        logger: config.logger,
        operation_name: :sparse_json_lists,
        interceptors: config.interceptors
      )
      context.logger.info("[#{context.invocation_id}] [#{self.class}#sparse_json_lists] params: #{params}, options: #{options}")
      output = stack.run(input, context)
      if output.error
        context.logger.error("[#{context.invocation_id}] [#{self.class}#sparse_json_lists] #{output.error} (#{output.error.class})")
        raise output.error
      end
      context.logger.info("[#{context.invocation_id}] [#{self.class}#sparse_json_lists] #{output.data}")
      output
    end

    # This example tests sparse map serialization.
    # @param [Hash | Types::SparseJsonMapsInput] params
    #   Request parameters for this operation.
    #   See {Types::SparseJsonMapsInput#initialize} for available parameters.
    # @param [Hash] options
    #   Request option override of configuration. See {Config#initialize} for available options.
    #   Some configurations cannot be overridden.
    # @return [Hearth::Output]
    # @example Request syntax with placeholder values
    #   resp = client.sparse_json_maps(
    #     sparse_struct_map: {
    #       'key' => {
    #         hi: 'hi'
    #       }
    #     },
    #     sparse_number_map: {
    #       'key' => 1
    #     },
    #     sparse_boolean_map: {
    #       'key' => false
    #     },
    #     sparse_string_map: {
    #       'key' => 'value'
    #     },
    #     sparse_set_map: {
    #       'key' => [
    #         'member'
    #       ]
    #     }
    #   )
    # @example Response structure
    #   resp.data #=> Types::SparseJsonMapsOutput
    #   resp.data.sparse_struct_map #=> Hash<String, GreetingStruct>
    #   resp.data.sparse_struct_map['key'] #=> Types::GreetingStruct
    #   resp.data.sparse_struct_map['key'].hi #=> String
    #   resp.data.sparse_number_map #=> Hash<String, Integer>
    #   resp.data.sparse_number_map['key'] #=> Integer
    #   resp.data.sparse_boolean_map #=> Hash<String, Boolean>
    #   resp.data.sparse_boolean_map['key'] #=> Boolean
    #   resp.data.sparse_string_map #=> Hash<String, String>
    #   resp.data.sparse_string_map['key'] #=> String
    #   resp.data.sparse_set_map #=> Hash<String, Array<String>>
    #   resp.data.sparse_set_map['key'] #=> Array<String>
    #   resp.data.sparse_set_map['key'][0] #=> String
    def sparse_json_maps(params = {}, options = {})
      response_body = ::StringIO.new
      config = operation_config(options)
      input = Params::SparseJsonMapsInput.build(params, context: 'params')
      stack = RailsJson::Middleware::SparseJsonMaps.build(config, @stubs)
      context = Hearth::Context.new(
        request: Hearth::HTTP::Request.new(uri: URI('')),
        response: Hearth::HTTP::Response.new(body: response_body),
        logger: config.logger,
        operation_name: :sparse_json_maps,
        interceptors: config.interceptors
      )
      context.logger.info("[#{context.invocation_id}] [#{self.class}#sparse_json_maps] params: #{params}, options: #{options}")
      output = stack.run(input, context)
      if output.error
        context.logger.error("[#{context.invocation_id}] [#{self.class}#sparse_json_maps] #{output.error} (#{output.error.class})")
        raise output.error
      end
      context.logger.info("[#{context.invocation_id}] [#{self.class}#sparse_json_maps] #{output.data}")
      output
    end

    # This examples serializes a streaming blob shape in the request body.
    #
    # In this example, no JSON document is synthesized because the payload is
    # not a structure or a union type.
    # @param [Hash | Types::StreamingTraitsInput] params
    #   Request parameters for this operation.
    #   See {Types::StreamingTraitsInput#initialize} for available parameters.
    # @param [Hash] options
    #   Request option override of configuration. See {Config#initialize} for available options.
    #   Some configurations cannot be overridden.
    # @return [Hearth::Output]
    # @example Request syntax with placeholder values
    #   resp = client.streaming_traits(
    #     foo: 'foo',
    #     blob: 'blob'
    #   )
    # @example Response structure
    #   resp.data #=> Types::StreamingTraitsOutput
    #   resp.data.foo #=> String
    #   resp.data.blob #=> String
    def streaming_traits(params = {}, options = {}, &block)
      response_body = output_stream(options, &block)
      config = operation_config(options)
      input = Params::StreamingTraitsInput.build(params, context: 'params')
      stack = RailsJson::Middleware::StreamingTraits.build(config, @stubs)
      context = Hearth::Context.new(
        request: Hearth::HTTP::Request.new(uri: URI('')),
        response: Hearth::HTTP::Response.new(body: response_body),
        logger: config.logger,
        operation_name: :streaming_traits,
        interceptors: config.interceptors
      )
      context.logger.info("[#{context.invocation_id}] [#{self.class}#streaming_traits] params: #{params}, options: #{options}")
      output = stack.run(input, context)
      if output.error
        context.logger.error("[#{context.invocation_id}] [#{self.class}#streaming_traits] #{output.error} (#{output.error.class})")
        raise output.error
      end
      context.logger.info("[#{context.invocation_id}] [#{self.class}#streaming_traits] #{output.data}")
      output
    end

    # This examples serializes a streaming blob shape with a required content
    # length in the request body.
    #
    # In this example, no JSON document is synthesized because the payload is
    # not a structure or a union type.
    # @param [Hash | Types::StreamingTraitsRequireLengthInput] params
    #   Request parameters for this operation.
    #   See {Types::StreamingTraitsRequireLengthInput#initialize} for available parameters.
    # @param [Hash] options
    #   Request option override of configuration. See {Config#initialize} for available options.
    #   Some configurations cannot be overridden.
    # @return [Hearth::Output]
    # @example Request syntax with placeholder values
    #   resp = client.streaming_traits_require_length(
    #     foo: 'foo',
    #     blob: 'blob'
    #   )
    # @example Response structure
    #   resp.data #=> Types::StreamingTraitsRequireLengthOutput
    def streaming_traits_require_length(params = {}, options = {})
      response_body = ::StringIO.new
      config = operation_config(options)
      input = Params::StreamingTraitsRequireLengthInput.build(params, context: 'params')
      stack = RailsJson::Middleware::StreamingTraitsRequireLength.build(config, @stubs)
      context = Hearth::Context.new(
        request: Hearth::HTTP::Request.new(uri: URI('')),
        response: Hearth::HTTP::Response.new(body: response_body),
        logger: config.logger,
        operation_name: :streaming_traits_require_length,
        interceptors: config.interceptors
      )
      context.logger.info("[#{context.invocation_id}] [#{self.class}#streaming_traits_require_length] params: #{params}, options: #{options}")
      output = stack.run(input, context)
      if output.error
        context.logger.error("[#{context.invocation_id}] [#{self.class}#streaming_traits_require_length] #{output.error} (#{output.error.class})")
        raise output.error
      end
      context.logger.info("[#{context.invocation_id}] [#{self.class}#streaming_traits_require_length] #{output.data}")
      output
    end

    # This examples serializes a streaming media-typed blob shape in the request body.
    #
    # This examples uses a `@mediaType` trait on the payload to force a custom
    # content-type to be serialized.
    # @param [Hash | Types::StreamingTraitsWithMediaTypeInput] params
    #   Request parameters for this operation.
    #   See {Types::StreamingTraitsWithMediaTypeInput#initialize} for available parameters.
    # @param [Hash] options
    #   Request option override of configuration. See {Config#initialize} for available options.
    #   Some configurations cannot be overridden.
    # @return [Hearth::Output]
    # @example Request syntax with placeholder values
    #   resp = client.streaming_traits_with_media_type(
    #     foo: 'foo',
    #     blob: 'blob'
    #   )
    # @example Response structure
    #   resp.data #=> Types::StreamingTraitsWithMediaTypeOutput
    #   resp.data.foo #=> String
    #   resp.data.blob #=> String
    def streaming_traits_with_media_type(params = {}, options = {}, &block)
      response_body = output_stream(options, &block)
      config = operation_config(options)
      input = Params::StreamingTraitsWithMediaTypeInput.build(params, context: 'params')
      stack = RailsJson::Middleware::StreamingTraitsWithMediaType.build(config, @stubs)
      context = Hearth::Context.new(
        request: Hearth::HTTP::Request.new(uri: URI('')),
        response: Hearth::HTTP::Response.new(body: response_body),
        logger: config.logger,
        operation_name: :streaming_traits_with_media_type,
        interceptors: config.interceptors
      )
      context.logger.info("[#{context.invocation_id}] [#{self.class}#streaming_traits_with_media_type] params: #{params}, options: #{options}")
      output = stack.run(input, context)
      if output.error
        context.logger.error("[#{context.invocation_id}] [#{self.class}#streaming_traits_with_media_type] #{output.error} (#{output.error.class})")
        raise output.error
      end
      context.logger.info("[#{context.invocation_id}] [#{self.class}#streaming_traits_with_media_type] #{output.data}")
      output
    end

    # This example operation serializes a structure in the HTTP body.
    #
    # It should ensure Content-Type: application/json is
    # used in all requests and that an "empty" body is
    # an empty JSON document ({}).
    #
    # @param [Hash | Types::TestBodyStructureInput] params
    #   Request parameters for this operation.
    #   See {Types::TestBodyStructureInput#initialize} for available parameters.
    # @param [Hash] options
    #   Request option override of configuration. See {Config#initialize} for available options.
    #   Some configurations cannot be overridden.
    # @return [Hearth::Output]
    # @example Request syntax with placeholder values
    #   resp = client.test_body_structure(
    #     test_id: 'testId',
    #     test_config: {
    #       timeout: 1
    #     }
    #   )
    # @example Response structure
    #   resp.data #=> Types::TestBodyStructureOutput
    #   resp.data.test_id #=> String
    #   resp.data.test_config #=> Types::TestConfig
    #   resp.data.test_config.timeout #=> Integer
    def test_body_structure(params = {}, options = {})
      response_body = ::StringIO.new
      config = operation_config(options)
      input = Params::TestBodyStructureInput.build(params, context: 'params')
      stack = RailsJson::Middleware::TestBodyStructure.build(config, @stubs)
      context = Hearth::Context.new(
        request: Hearth::HTTP::Request.new(uri: URI('')),
        response: Hearth::HTTP::Response.new(body: response_body),
        logger: config.logger,
        operation_name: :test_body_structure,
        interceptors: config.interceptors
      )
      context.logger.info("[#{context.invocation_id}] [#{self.class}#test_body_structure] params: #{params}, options: #{options}")
      output = stack.run(input, context)
      if output.error
        context.logger.error("[#{context.invocation_id}] [#{self.class}#test_body_structure] #{output.error} (#{output.error.class})")
        raise output.error
      end
      context.logger.info("[#{context.invocation_id}] [#{self.class}#test_body_structure] #{output.data}")
      output
    end

    # This example operation serializes a request without an HTTP body.
    #
    # These tests are to ensure we do not attach a body or related headers
    # (Content-Length, Content-Type) to operations that semantically
    # cannot produce an HTTP body.
    #
    # @param [Hash | Types::TestNoPayloadInput] params
    #   Request parameters for this operation.
    #   See {Types::TestNoPayloadInput#initialize} for available parameters.
    # @param [Hash] options
    #   Request option override of configuration. See {Config#initialize} for available options.
    #   Some configurations cannot be overridden.
    # @return [Hearth::Output]
    # @example Request syntax with placeholder values
    #   resp = client.test_no_payload(
    #     test_id: 'testId'
    #   )
    # @example Response structure
    #   resp.data #=> Types::TestNoPayloadOutput
    #   resp.data.test_id #=> String
    def test_no_payload(params = {}, options = {})
      response_body = ::StringIO.new
      config = operation_config(options)
      input = Params::TestNoPayloadInput.build(params, context: 'params')
      stack = RailsJson::Middleware::TestNoPayload.build(config, @stubs)
      context = Hearth::Context.new(
        request: Hearth::HTTP::Request.new(uri: URI('')),
        response: Hearth::HTTP::Response.new(body: response_body),
        logger: config.logger,
        operation_name: :test_no_payload,
        interceptors: config.interceptors
      )
      context.logger.info("[#{context.invocation_id}] [#{self.class}#test_no_payload] params: #{params}, options: #{options}")
      output = stack.run(input, context)
      if output.error
        context.logger.error("[#{context.invocation_id}] [#{self.class}#test_no_payload] #{output.error} (#{output.error.class})")
        raise output.error
      end
      context.logger.info("[#{context.invocation_id}] [#{self.class}#test_no_payload] #{output.data}")
      output
    end

    # This example operation serializes a payload targeting a blob.
    #
    # The Blob shape is not structured content and we cannot
    # make assumptions about what data will be sent. This test ensures
    # only a generic "Content-Type: application/octet-stream" header
    # is used, and that we are not treating an empty body as an
    # empty JSON document.
    #
    # @param [Hash | Types::TestPayloadBlobInput] params
    #   Request parameters for this operation.
    #   See {Types::TestPayloadBlobInput#initialize} for available parameters.
    # @param [Hash] options
    #   Request option override of configuration. See {Config#initialize} for available options.
    #   Some configurations cannot be overridden.
    # @return [Hearth::Output]
    # @example Request syntax with placeholder values
    #   resp = client.test_payload_blob(
    #     content_type: 'contentType',
    #     data: 'data'
    #   )
    # @example Response structure
    #   resp.data #=> Types::TestPayloadBlobOutput
    #   resp.data.content_type #=> String
    #   resp.data.data #=> String
    def test_payload_blob(params = {}, options = {})
      response_body = ::StringIO.new
      config = operation_config(options)
      input = Params::TestPayloadBlobInput.build(params, context: 'params')
      stack = RailsJson::Middleware::TestPayloadBlob.build(config, @stubs)
      context = Hearth::Context.new(
        request: Hearth::HTTP::Request.new(uri: URI('')),
        response: Hearth::HTTP::Response.new(body: response_body),
        logger: config.logger,
        operation_name: :test_payload_blob,
        interceptors: config.interceptors
      )
      context.logger.info("[#{context.invocation_id}] [#{self.class}#test_payload_blob] params: #{params}, options: #{options}")
      output = stack.run(input, context)
      if output.error
        context.logger.error("[#{context.invocation_id}] [#{self.class}#test_payload_blob] #{output.error} (#{output.error.class})")
        raise output.error
      end
      context.logger.info("[#{context.invocation_id}] [#{self.class}#test_payload_blob] #{output.data}")
      output
    end

    # This example operation serializes a payload targeting a structure.
    #
    # This enforces the same requirements as TestBodyStructure
    # but with the body specified by the @httpPayload trait.
    #
    # @param [Hash | Types::TestPayloadStructureInput] params
    #   Request parameters for this operation.
    #   See {Types::TestPayloadStructureInput#initialize} for available parameters.
    # @param [Hash] options
    #   Request option override of configuration. See {Config#initialize} for available options.
    #   Some configurations cannot be overridden.
    # @return [Hearth::Output]
    # @example Request syntax with placeholder values
    #   resp = client.test_payload_structure(
    #     test_id: 'testId',
    #     payload_config: {
    #       data: 1
    #     }
    #   )
    # @example Response structure
    #   resp.data #=> Types::TestPayloadStructureOutput
    #   resp.data.test_id #=> String
    #   resp.data.payload_config #=> Types::PayloadConfig
    #   resp.data.payload_config.data #=> Integer
    def test_payload_structure(params = {}, options = {})
      response_body = ::StringIO.new
      config = operation_config(options)
      input = Params::TestPayloadStructureInput.build(params, context: 'params')
      stack = RailsJson::Middleware::TestPayloadStructure.build(config, @stubs)
      context = Hearth::Context.new(
        request: Hearth::HTTP::Request.new(uri: URI('')),
        response: Hearth::HTTP::Response.new(body: response_body),
        logger: config.logger,
        operation_name: :test_payload_structure,
        interceptors: config.interceptors
      )
      context.logger.info("[#{context.invocation_id}] [#{self.class}#test_payload_structure] params: #{params}, options: #{options}")
      output = stack.run(input, context)
      if output.error
        context.logger.error("[#{context.invocation_id}] [#{self.class}#test_payload_structure] #{output.error} (#{output.error.class})")
        raise output.error
      end
      context.logger.info("[#{context.invocation_id}] [#{self.class}#test_payload_structure] #{output.data}")
      output
    end

    # This example tests how timestamp request and response headers are serialized.
    # @param [Hash | Types::TimestampFormatHeadersInput] params
    #   Request parameters for this operation.
    #   See {Types::TimestampFormatHeadersInput#initialize} for available parameters.
    # @param [Hash] options
    #   Request option override of configuration. See {Config#initialize} for available options.
    #   Some configurations cannot be overridden.
    # @return [Hearth::Output]
    # @example Request syntax with placeholder values
    #   resp = client.timestamp_format_headers(
    #     member_epoch_seconds: Time.now,
    #     member_http_date: Time.now,
    #     member_date_time: Time.now,
    #     default_format: Time.now,
    #     target_epoch_seconds: Time.now,
    #     target_http_date: Time.now,
    #     target_date_time: Time.now
    #   )
    # @example Response structure
    #   resp.data #=> Types::TimestampFormatHeadersOutput
    #   resp.data.member_epoch_seconds #=> Time
    #   resp.data.member_http_date #=> Time
    #   resp.data.member_date_time #=> Time
    #   resp.data.default_format #=> Time
    #   resp.data.target_epoch_seconds #=> Time
    #   resp.data.target_http_date #=> Time
    #   resp.data.target_date_time #=> Time
    def timestamp_format_headers(params = {}, options = {})
      response_body = ::StringIO.new
      config = operation_config(options)
      input = Params::TimestampFormatHeadersInput.build(params, context: 'params')
      stack = RailsJson::Middleware::TimestampFormatHeaders.build(config)
      context = Hearth::Context.new(
        request: Hearth::HTTP::Request.new(uri: URI('')),
        response: Hearth::HTTP::Response.new(body: response_body),
        logger: config.logger,
        operation_name: :timestamp_format_headers,
        interceptors: config.interceptors
      )
      context.logger.info("[#{context.invocation_id}] [#{self.class}#timestamp_format_headers] params: #{params}, options: #{options}")
      output = stack.run(input, context)
      if output.error
        context.logger.error("[#{context.invocation_id}] [#{self.class}#timestamp_format_headers] #{output.error} (#{output.error.class})")
        raise output.error
      end
      context.logger.info("[#{context.invocation_id}] [#{self.class}#timestamp_format_headers] #{output.data}")
      output
    end

    # This test is similar to NoInputAndNoOutput, but uses explicit Unit types.
    # @param [Hash | Types::UnitInputAndOutputInput] params
    #   Request parameters for this operation.
    #   See {Types::UnitInputAndOutputInput#initialize} for available parameters.
    # @param [Hash] options
    #   Request option override of configuration. See {Config#initialize} for available options.
    #   Some configurations cannot be overridden.
    # @return [Hearth::Output]
    # @example Request syntax with placeholder values
    #   resp = client.unit_input_and_output()
    # @example Response structure
    #   resp.data #=> Types::UnitInputAndOutputOutput
    def unit_input_and_output(params = {}, options = {})
      response_body = ::StringIO.new
      config = operation_config(options)
<<<<<<< HEAD
      input = Params::Struct____789BadNameInput.build(params, context: 'params')
      stack = RailsJson::Middleware::Operation____789BadName.build(config)
=======
      input = Params::UnitInputAndOutputInput.build(params, context: 'params')
      stack = RailsJson::Middleware::UnitInputAndOutput.build(config, @stubs)
>>>>>>> 2998dbd8
      context = Hearth::Context.new(
        request: Hearth::HTTP::Request.new(uri: URI('')),
        response: Hearth::HTTP::Response.new(body: response_body),
        logger: config.logger,
        operation_name: :unit_input_and_output,
        interceptors: config.interceptors
      )
      context.logger.info("[#{context.invocation_id}] [#{self.class}#unit_input_and_output] params: #{params}, options: #{options}")
      output = stack.run(input, context)
      if output.error
        context.logger.error("[#{context.invocation_id}] [#{self.class}#unit_input_and_output] #{output.error} (#{output.error.class})")
        raise output.error
      end
      context.logger.info("[#{context.invocation_id}] [#{self.class}#unit_input_and_output] #{output.data}")
      output
    end
  end
end<|MERGE_RESOLUTION|>--- conflicted
+++ resolved
@@ -10,13 +10,8 @@
 require 'stringio'
 
 module RailsJson
-<<<<<<< HEAD
+  # A REST JSON service that sends JSON requests and responses.
   class Client < Hearth::Client
-=======
-  # A REST JSON service that sends JSON requests and responses.
-  class Client
-    include Hearth::ClientStubs
->>>>>>> 2998dbd8
 
     # @api private
     @plugins = Hearth::PluginList.new
@@ -203,7 +198,7 @@
       response_body = ::StringIO.new
       config = operation_config(options)
       input = Params::DatetimeOffsetsInput.build(params, context: 'params')
-      stack = RailsJson::Middleware::DatetimeOffsets.build(config, @stubs)
+      stack = RailsJson::Middleware::DatetimeOffsets.build(config)
       context = Hearth::Context.new(
         request: Hearth::HTTP::Request.new(uri: URI('')),
         response: Hearth::HTTP::Response.new(body: response_body),
@@ -296,7 +291,7 @@
       response_body = ::StringIO.new
       config = operation_config(options)
       input = Params::DocumentTypeAsMapValueInput.build(params, context: 'params')
-      stack = RailsJson::Middleware::DocumentTypeAsMapValue.build(config, @stubs)
+      stack = RailsJson::Middleware::DocumentTypeAsMapValue.build(config)
       context = Hearth::Context.new(
         request: Hearth::HTTP::Request.new(uri: URI('')),
         response: Hearth::HTTP::Response.new(body: response_body),
@@ -376,13 +371,8 @@
     def empty_input_and_empty_output(params = {}, options = {})
       response_body = ::StringIO.new
       config = operation_config(options)
-<<<<<<< HEAD
-      input = Params::EmptyOperationInput.build(params, context: 'params')
-      stack = RailsJson::Middleware::EmptyOperation.build(config)
-=======
       input = Params::EmptyInputAndEmptyOutputInput.build(params, context: 'params')
-      stack = RailsJson::Middleware::EmptyInputAndEmptyOutput.build(config, @stubs)
->>>>>>> 2998dbd8
+      stack = RailsJson::Middleware::EmptyInputAndEmptyOutput.build(config)
       context = Hearth::Context.new(
         request: Hearth::HTTP::Request.new(uri: URI('')),
         response: Hearth::HTTP::Response.new(body: response_body),
@@ -485,7 +475,7 @@
       response_body = ::StringIO.new
       config = operation_config(options)
       input = Params::FractionalSecondsInput.build(params, context: 'params')
-      stack = RailsJson::Middleware::FractionalSeconds.build(config, @stubs)
+      stack = RailsJson::Middleware::FractionalSeconds.build(config)
       context = Hearth::Context.new(
         request: Hearth::HTTP::Request.new(uri: URI('')),
         response: Hearth::HTTP::Response.new(body: response_body),
@@ -561,7 +551,7 @@
       response_body = ::StringIO.new
       config = operation_config(options)
       input = Params::HostWithPathOperationInput.build(params, context: 'params')
-      stack = RailsJson::Middleware::HostWithPathOperation.build(config, @stubs)
+      stack = RailsJson::Middleware::HostWithPathOperation.build(config)
       context = Hearth::Context.new(
         request: Hearth::HTTP::Request.new(uri: URI('')),
         response: Hearth::HTTP::Response.new(body: response_body),
@@ -598,7 +588,7 @@
       response_body = ::StringIO.new
       config = operation_config(options)
       input = Params::HttpChecksumRequiredInput.build(params, context: 'params')
-      stack = RailsJson::Middleware::HttpChecksumRequired.build(config, @stubs)
+      stack = RailsJson::Middleware::HttpChecksumRequired.build(config)
       context = Hearth::Context.new(
         request: Hearth::HTTP::Request.new(uri: URI('')),
         response: Hearth::HTTP::Response.new(body: response_body),
@@ -634,7 +624,7 @@
       response_body = ::StringIO.new
       config = operation_config(options)
       input = Params::HttpEnumPayloadInput.build(params, context: 'params')
-      stack = RailsJson::Middleware::HttpEnumPayload.build(config, @stubs)
+      stack = RailsJson::Middleware::HttpEnumPayload.build(config)
       context = Hearth::Context.new(
         request: Hearth::HTTP::Request.new(uri: URI('')),
         response: Hearth::HTTP::Response.new(body: response_body),
@@ -802,7 +792,7 @@
       response_body = ::StringIO.new
       config = operation_config(options)
       input = Params::HttpPayloadWithUnionInput.build(params, context: 'params')
-      stack = RailsJson::Middleware::HttpPayloadWithUnion.build(config, @stubs)
+      stack = RailsJson::Middleware::HttpPayloadWithUnion.build(config)
       context = Hearth::Context.new(
         request: Hearth::HTTP::Request.new(uri: URI('')),
         response: Hearth::HTTP::Response.new(body: response_body),
@@ -1075,7 +1065,7 @@
       response_body = ::StringIO.new
       config = operation_config(options)
       input = Params::HttpRequestWithRegexLiteralInput.build(params, context: 'params')
-      stack = RailsJson::Middleware::HttpRequestWithRegexLiteral.build(config, @stubs)
+      stack = RailsJson::Middleware::HttpRequestWithRegexLiteral.build(config)
       context = Hearth::Context.new(
         request: Hearth::HTTP::Request.new(uri: URI('')),
         response: Hearth::HTTP::Response.new(body: response_body),
@@ -1145,7 +1135,7 @@
       response_body = ::StringIO.new
       config = operation_config(options)
       input = Params::HttpStringPayloadInput.build(params, context: 'params')
-      stack = RailsJson::Middleware::HttpStringPayload.build(config, @stubs)
+      stack = RailsJson::Middleware::HttpStringPayload.build(config)
       context = Hearth::Context.new(
         request: Hearth::HTTP::Request.new(uri: URI('')),
         response: Hearth::HTTP::Response.new(body: response_body),
@@ -1312,7 +1302,7 @@
       response_body = ::StringIO.new
       config = operation_config(options)
       input = Params::JsonBlobsInput.build(params, context: 'params')
-      stack = RailsJson::Middleware::JsonBlobs.build(config, @stubs)
+      stack = RailsJson::Middleware::JsonBlobs.build(config)
       context = Hearth::Context.new(
         request: Hearth::HTTP::Request.new(uri: URI('')),
         response: Hearth::HTTP::Response.new(body: response_body),
@@ -1424,7 +1414,7 @@
       response_body = ::StringIO.new
       config = operation_config(options)
       input = Params::JsonIntEnumsInput.build(params, context: 'params')
-      stack = RailsJson::Middleware::JsonIntEnums.build(config, @stubs)
+      stack = RailsJson::Middleware::JsonIntEnums.build(config)
       context = Hearth::Context.new(
         request: Hearth::HTTP::Request.new(uri: URI('')),
         response: Hearth::HTTP::Response.new(body: response_body),
@@ -1511,7 +1501,7 @@
       response_body = ::StringIO.new
       config = operation_config(options)
       input = Params::JsonListsInput.build(params, context: 'params')
-      stack = RailsJson::Middleware::JsonLists.build(config, @stubs)
+      stack = RailsJson::Middleware::JsonLists.build(config)
       context = Hearth::Context.new(
         request: Hearth::HTTP::Request.new(uri: URI('')),
         response: Hearth::HTTP::Response.new(body: response_body),
@@ -1628,7 +1618,7 @@
       response_body = ::StringIO.new
       config = operation_config(options)
       input = Params::JsonTimestampsInput.build(params, context: 'params')
-      stack = RailsJson::Middleware::JsonTimestamps.build(config, @stubs)
+      stack = RailsJson::Middleware::JsonTimestamps.build(config)
       context = Hearth::Context.new(
         request: Hearth::HTTP::Request.new(uri: URI('')),
         response: Hearth::HTTP::Response.new(body: response_body),
@@ -1735,13 +1725,8 @@
     def media_type_header(params = {}, options = {})
       response_body = ::StringIO.new
       config = operation_config(options)
-<<<<<<< HEAD
-      input = Params::KitchenSinkOperationInput.build(params, context: 'params')
-      stack = RailsJson::Middleware::KitchenSinkOperation.build(config)
-=======
       input = Params::MediaTypeHeaderInput.build(params, context: 'params')
-      stack = RailsJson::Middleware::MediaTypeHeader.build(config, @stubs)
->>>>>>> 2998dbd8
+      stack = RailsJson::Middleware::MediaTypeHeader.build(config)
       context = Hearth::Context.new(
         request: Hearth::HTTP::Request.new(uri: URI('')),
         response: Hearth::HTTP::Response.new(body: response_body),
@@ -1776,13 +1761,8 @@
     def no_input_and_no_output(params = {}, options = {})
       response_body = ::StringIO.new
       config = operation_config(options)
-<<<<<<< HEAD
-      input = Params::MediaTypeHeaderInput.build(params, context: 'params')
-      stack = RailsJson::Middleware::MediaTypeHeader.build(config)
-=======
       input = Params::NoInputAndNoOutputInput.build(params, context: 'params')
-      stack = RailsJson::Middleware::NoInputAndNoOutput.build(config, @stubs)
->>>>>>> 2998dbd8
+      stack = RailsJson::Middleware::NoInputAndNoOutput.build(config)
       context = Hearth::Context.new(
         request: Hearth::HTTP::Request.new(uri: URI('')),
         response: Hearth::HTTP::Response.new(body: response_body),
@@ -1818,13 +1798,8 @@
     def no_input_and_output(params = {}, options = {})
       response_body = ::StringIO.new
       config = operation_config(options)
-<<<<<<< HEAD
-      input = Params::NestedAttributesOperationInput.build(params, context: 'params')
-      stack = RailsJson::Middleware::NestedAttributesOperation.build(config)
-=======
       input = Params::NoInputAndOutputInput.build(params, context: 'params')
-      stack = RailsJson::Middleware::NoInputAndOutput.build(config, @stubs)
->>>>>>> 2998dbd8
+      stack = RailsJson::Middleware::NoInputAndOutput.build(config)
       context = Hearth::Context.new(
         request: Hearth::HTTP::Request.new(uri: URI('')),
         response: Hearth::HTTP::Response.new(body: response_body),
@@ -1913,13 +1888,8 @@
     def null_and_empty_headers_server(params = {}, options = {})
       response_body = ::StringIO.new
       config = operation_config(options)
-<<<<<<< HEAD
-      input = Params::NullOperationInput.build(params, context: 'params')
-      stack = RailsJson::Middleware::NullOperation.build(config)
-=======
       input = Params::NullAndEmptyHeadersServerInput.build(params, context: 'params')
-      stack = RailsJson::Middleware::NullAndEmptyHeadersServer.build(config, @stubs)
->>>>>>> 2998dbd8
+      stack = RailsJson::Middleware::NullAndEmptyHeadersServer.build(config)
       context = Hearth::Context.new(
         request: Hearth::HTTP::Request.new(uri: URI('')),
         response: Hearth::HTTP::Response.new(body: response_body),
@@ -2014,13 +1984,8 @@
     def omits_serializing_empty_lists(params = {}, options = {})
       response_body = ::StringIO.new
       config = operation_config(options)
-<<<<<<< HEAD
-      input = Params::OperationWithOptionalInputOutputInput.build(params, context: 'params')
-      stack = RailsJson::Middleware::OperationWithOptionalInputOutput.build(config)
-=======
       input = Params::OmitsSerializingEmptyListsInput.build(params, context: 'params')
-      stack = RailsJson::Middleware::OmitsSerializingEmptyLists.build(config, @stubs)
->>>>>>> 2998dbd8
+      stack = RailsJson::Middleware::OmitsSerializingEmptyLists.build(config)
       context = Hearth::Context.new(
         request: Hearth::HTTP::Request.new(uri: URI('')),
         response: Hearth::HTTP::Response.new(body: response_body),
@@ -2060,13 +2025,8 @@
     def post_player_action(params = {}, options = {})
       response_body = ::StringIO.new
       config = operation_config(options)
-<<<<<<< HEAD
-      input = Params::QueryIdempotencyTokenAutoFillInput.build(params, context: 'params')
-      stack = RailsJson::Middleware::QueryIdempotencyTokenAutoFill.build(config)
-=======
       input = Params::PostPlayerActionInput.build(params, context: 'params')
-      stack = RailsJson::Middleware::PostPlayerAction.build(config, @stubs)
->>>>>>> 2998dbd8
+      stack = RailsJson::Middleware::PostPlayerAction.build(config)
       context = Hearth::Context.new(
         request: Hearth::HTTP::Request.new(uri: URI('')),
         response: Hearth::HTTP::Response.new(body: response_body),
@@ -2110,13 +2070,8 @@
     def post_union_with_json_name(params = {}, options = {})
       response_body = ::StringIO.new
       config = operation_config(options)
-<<<<<<< HEAD
-      input = Params::QueryParamsAsStringListMapInput.build(params, context: 'params')
-      stack = RailsJson::Middleware::QueryParamsAsStringListMap.build(config)
-=======
       input = Params::PostUnionWithJsonNameInput.build(params, context: 'params')
-      stack = RailsJson::Middleware::PostUnionWithJsonName.build(config, @stubs)
->>>>>>> 2998dbd8
+      stack = RailsJson::Middleware::PostUnionWithJsonName.build(config)
       context = Hearth::Context.new(
         request: Hearth::HTTP::Request.new(uri: URI('')),
         response: Hearth::HTTP::Response.new(body: response_body),
@@ -2151,13 +2106,8 @@
     def put_with_content_encoding(params = {}, options = {})
       response_body = ::StringIO.new
       config = operation_config(options)
-<<<<<<< HEAD
-      input = Params::StreamingOperationInput.build(params, context: 'params')
-      stack = RailsJson::Middleware::StreamingOperation.build(config)
-=======
       input = Params::PutWithContentEncodingInput.build(params, context: 'params')
-      stack = RailsJson::Middleware::PutWithContentEncoding.build(config, @stubs)
->>>>>>> 2998dbd8
+      stack = RailsJson::Middleware::PutWithContentEncoding.build(config)
       context = Hearth::Context.new(
         request: Hearth::HTTP::Request.new(uri: URI('')),
         response: Hearth::HTTP::Response.new(body: response_body),
@@ -2194,7 +2144,7 @@
       response_body = ::StringIO.new
       config = operation_config(options)
       input = Params::QueryIdempotencyTokenAutoFillInput.build(params, context: 'params')
-      stack = RailsJson::Middleware::QueryIdempotencyTokenAutoFill.build(config, @stubs)
+      stack = RailsJson::Middleware::QueryIdempotencyTokenAutoFill.build(config)
       context = Hearth::Context.new(
         request: Hearth::HTTP::Request.new(uri: URI('')),
         response: Hearth::HTTP::Response.new(body: response_body),
@@ -2234,7 +2184,7 @@
       response_body = ::StringIO.new
       config = operation_config(options)
       input = Params::QueryParamsAsStringListMapInput.build(params, context: 'params')
-      stack = RailsJson::Middleware::QueryParamsAsStringListMap.build(config, @stubs)
+      stack = RailsJson::Middleware::QueryParamsAsStringListMap.build(config)
       context = Hearth::Context.new(
         request: Hearth::HTTP::Request.new(uri: URI('')),
         response: Hearth::HTTP::Response.new(body: response_body),
@@ -2272,7 +2222,7 @@
       response_body = ::StringIO.new
       config = operation_config(options)
       input = Params::QueryPrecedenceInput.build(params, context: 'params')
-      stack = RailsJson::Middleware::QueryPrecedence.build(config, @stubs)
+      stack = RailsJson::Middleware::QueryPrecedence.build(config)
       context = Hearth::Context.new(
         request: Hearth::HTTP::Request.new(uri: URI('')),
         response: Hearth::HTTP::Response.new(body: response_body),
@@ -2318,7 +2268,7 @@
       response_body = ::StringIO.new
       config = operation_config(options)
       input = Params::RecursiveShapesInput.build(params, context: 'params')
-      stack = RailsJson::Middleware::RecursiveShapes.build(config, @stubs)
+      stack = RailsJson::Middleware::RecursiveShapes.build(config)
       context = Hearth::Context.new(
         request: Hearth::HTTP::Request.new(uri: URI('')),
         response: Hearth::HTTP::Response.new(body: response_body),
@@ -2372,7 +2322,7 @@
       response_body = ::StringIO.new
       config = operation_config(options)
       input = Params::SimpleScalarPropertiesInput.build(params, context: 'params')
-      stack = RailsJson::Middleware::SimpleScalarProperties.build(config, @stubs)
+      stack = RailsJson::Middleware::SimpleScalarProperties.build(config)
       context = Hearth::Context.new(
         request: Hearth::HTTP::Request.new(uri: URI('')),
         response: Hearth::HTTP::Response.new(body: response_body),
@@ -2411,7 +2361,7 @@
       response_body = ::StringIO.new
       config = operation_config(options)
       input = Params::SparseJsonListsInput.build(params, context: 'params')
-      stack = RailsJson::Middleware::SparseJsonLists.build(config, @stubs)
+      stack = RailsJson::Middleware::SparseJsonLists.build(config)
       context = Hearth::Context.new(
         request: Hearth::HTTP::Request.new(uri: URI('')),
         response: Hearth::HTTP::Response.new(body: response_body),
@@ -2477,7 +2427,7 @@
       response_body = ::StringIO.new
       config = operation_config(options)
       input = Params::SparseJsonMapsInput.build(params, context: 'params')
-      stack = RailsJson::Middleware::SparseJsonMaps.build(config, @stubs)
+      stack = RailsJson::Middleware::SparseJsonMaps.build(config)
       context = Hearth::Context.new(
         request: Hearth::HTTP::Request.new(uri: URI('')),
         response: Hearth::HTTP::Response.new(body: response_body),
@@ -2519,7 +2469,7 @@
       response_body = output_stream(options, &block)
       config = operation_config(options)
       input = Params::StreamingTraitsInput.build(params, context: 'params')
-      stack = RailsJson::Middleware::StreamingTraits.build(config, @stubs)
+      stack = RailsJson::Middleware::StreamingTraits.build(config)
       context = Hearth::Context.new(
         request: Hearth::HTTP::Request.new(uri: URI('')),
         response: Hearth::HTTP::Response.new(body: response_body),
@@ -2560,7 +2510,7 @@
       response_body = ::StringIO.new
       config = operation_config(options)
       input = Params::StreamingTraitsRequireLengthInput.build(params, context: 'params')
-      stack = RailsJson::Middleware::StreamingTraitsRequireLength.build(config, @stubs)
+      stack = RailsJson::Middleware::StreamingTraitsRequireLength.build(config)
       context = Hearth::Context.new(
         request: Hearth::HTTP::Request.new(uri: URI('')),
         response: Hearth::HTTP::Response.new(body: response_body),
@@ -2602,7 +2552,7 @@
       response_body = output_stream(options, &block)
       config = operation_config(options)
       input = Params::StreamingTraitsWithMediaTypeInput.build(params, context: 'params')
-      stack = RailsJson::Middleware::StreamingTraitsWithMediaType.build(config, @stubs)
+      stack = RailsJson::Middleware::StreamingTraitsWithMediaType.build(config)
       context = Hearth::Context.new(
         request: Hearth::HTTP::Request.new(uri: URI('')),
         response: Hearth::HTTP::Response.new(body: response_body),
@@ -2649,7 +2599,7 @@
       response_body = ::StringIO.new
       config = operation_config(options)
       input = Params::TestBodyStructureInput.build(params, context: 'params')
-      stack = RailsJson::Middleware::TestBodyStructure.build(config, @stubs)
+      stack = RailsJson::Middleware::TestBodyStructure.build(config)
       context = Hearth::Context.new(
         request: Hearth::HTTP::Request.new(uri: URI('')),
         response: Hearth::HTTP::Response.new(body: response_body),
@@ -2691,7 +2641,7 @@
       response_body = ::StringIO.new
       config = operation_config(options)
       input = Params::TestNoPayloadInput.build(params, context: 'params')
-      stack = RailsJson::Middleware::TestNoPayload.build(config, @stubs)
+      stack = RailsJson::Middleware::TestNoPayload.build(config)
       context = Hearth::Context.new(
         request: Hearth::HTTP::Request.new(uri: URI('')),
         response: Hearth::HTTP::Response.new(body: response_body),
@@ -2737,7 +2687,7 @@
       response_body = ::StringIO.new
       config = operation_config(options)
       input = Params::TestPayloadBlobInput.build(params, context: 'params')
-      stack = RailsJson::Middleware::TestPayloadBlob.build(config, @stubs)
+      stack = RailsJson::Middleware::TestPayloadBlob.build(config)
       context = Hearth::Context.new(
         request: Hearth::HTTP::Request.new(uri: URI('')),
         response: Hearth::HTTP::Response.new(body: response_body),
@@ -2783,7 +2733,7 @@
       response_body = ::StringIO.new
       config = operation_config(options)
       input = Params::TestPayloadStructureInput.build(params, context: 'params')
-      stack = RailsJson::Middleware::TestPayloadStructure.build(config, @stubs)
+      stack = RailsJson::Middleware::TestPayloadStructure.build(config)
       context = Hearth::Context.new(
         request: Hearth::HTTP::Request.new(uri: URI('')),
         response: Hearth::HTTP::Response.new(body: response_body),
@@ -2865,13 +2815,8 @@
     def unit_input_and_output(params = {}, options = {})
       response_body = ::StringIO.new
       config = operation_config(options)
-<<<<<<< HEAD
-      input = Params::Struct____789BadNameInput.build(params, context: 'params')
-      stack = RailsJson::Middleware::Operation____789BadName.build(config)
-=======
       input = Params::UnitInputAndOutputInput.build(params, context: 'params')
-      stack = RailsJson::Middleware::UnitInputAndOutput.build(config, @stubs)
->>>>>>> 2998dbd8
+      stack = RailsJson::Middleware::UnitInputAndOutput.build(config)
       context = Hearth::Context.new(
         request: Hearth::HTTP::Request.new(uri: URI('')),
         response: Hearth::HTTP::Response.new(body: response_body),
