--- conflicted
+++ resolved
@@ -37,7 +37,7 @@
       attr_reader :location
     end
 
-    class ErrorWithoutMembers < ApiServerError
+    class InvalidGreeting < ApiClientError
       # @param [Seahorse::HTTP::Response] http_resp
       #
       # @param [String] error_code
@@ -45,22 +45,18 @@
       # @param [String] message
       #
       def initialize(http_resp:, **kwargs)
-        @data = Parsers::ErrorWithoutMembers.parse(http_resp)
+        @data = Parsers::InvalidGreeting.parse(http_resp)
         kwargs[:message] = @data.message if @data.respond_to?(:message)
 
         super(http_resp: http_resp, **kwargs)
       end
 
-      # @return [Types::ErrorWithoutMembers]
+      # @return [Types::InvalidGreeting]
       #
       attr_reader :data
     end
 
-<<<<<<< HEAD
     class ErrorWithMembers < ApiClientError
-=======
-    class InvalidGreeting < ApiClientError
->>>>>>> 8f5bc2d1
       # @param [Seahorse::HTTP::Response] http_resp
       #
       # @param [String] error_code
@@ -68,21 +64,32 @@
       # @param [String] message
       #
       def initialize(http_resp:, **kwargs)
-<<<<<<< HEAD
         @data = Parsers::ErrorWithMembers.parse(http_resp)
-=======
-        @data = Parsers::InvalidGreeting.parse(http_resp)
->>>>>>> 8f5bc2d1
         kwargs[:message] = @data.message if @data.respond_to?(:message)
 
         super(http_resp: http_resp, **kwargs)
       end
 
-<<<<<<< HEAD
       # @return [Types::ErrorWithMembers]
-=======
-      # @return [Types::InvalidGreeting]
->>>>>>> 8f5bc2d1
+      #
+      attr_reader :data
+    end
+
+    class ComplexError < ApiClientError
+      # @param [Seahorse::HTTP::Response] http_resp
+      #
+      # @param [String] error_code
+      #
+      # @param [String] message
+      #
+      def initialize(http_resp:, **kwargs)
+        @data = Parsers::ComplexError.parse(http_resp)
+        kwargs[:message] = @data.message if @data.respond_to?(:message)
+
+        super(http_resp: http_resp, **kwargs)
+      end
+
+      # @return [Types::ComplexError]
       #
       attr_reader :data
     end
@@ -106,24 +113,5 @@
       attr_reader :data
     end
 
-    class ComplexError < ApiClientError
-      # @param [Seahorse::HTTP::Response] http_resp
-      #
-      # @param [String] error_code
-      #
-      # @param [String] message
-      #
-      def initialize(http_resp:, **kwargs)
-        @data = Parsers::ComplexError.parse(http_resp)
-        kwargs[:message] = @data.message if @data.respond_to?(:message)
-
-        super(http_resp: http_resp, **kwargs)
-      end
-
-      # @return [Types::ComplexError]
-      #
-      attr_reader :data
-    end
-
   end
 end