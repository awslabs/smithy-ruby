# frozen_string_literal: true

# WARNING ABOUT GENERATED CODE
#
# This file was code generated using smithy-ruby.
# https://github.com/awslabs/smithy-ruby
#
# WARNING ABOUT GENERATED CODE

module RailsJson
  module Errors

    def self.error_code(http_resp)
      http_resp.headers['x-smithy-rails-error']
    end

    # Base class for all errors returned by this service
    class ApiError < Seahorse::HTTP::ApiError; end

    # Base class for all errors returned where the client is at fault.
    # These are generally errors with 4XX HTTP status codes.
    class ApiClientError < ApiError; end

    # Base class for all errors returned where the server is at fault.
    # These are generally errors with 5XX HTTP status codes.
    class ApiServerError < ApiError; end

    # Base class for all errors returned where the service returned
    # a 3XX redirection.
    class ApiRedirectError < ApiError
      def initialize(location:, **kwargs)
        @location = location
        super(**kwargs)
      end

      # @return [String] location
      attr_reader :location
    end

<<<<<<< HEAD
    class InvalidGreeting < ApiClientError
=======
    class ComplexError < ApiClientError
>>>>>>> 7eb0a5d3
      # @param [Seahorse::HTTP::Response] http_resp
      #
      # @param [String] error_code
      #
      # @param [String] message
      #
      def initialize(http_resp:, **kwargs)
<<<<<<< HEAD
        @data = Parsers::InvalidGreeting.parse(http_resp)
=======
        @data = Parsers::ComplexError.parse(http_resp)
>>>>>>> 7eb0a5d3
        kwargs[:message] = @data.message if @data.respond_to?(:message)

        super(http_resp: http_resp, **kwargs)
      end

<<<<<<< HEAD
      # @return [Types::InvalidGreeting]
=======
      # @return [Types::ComplexError]
>>>>>>> 7eb0a5d3
      #
      attr_reader :data
    end

    class ErrorWithMembers < ApiClientError
      # @param [Seahorse::HTTP::Response] http_resp
      #
      # @param [String] error_code
      #
      # @param [String] message
      #
      def initialize(http_resp:, **kwargs)
        @data = Parsers::ErrorWithMembers.parse(http_resp)
        kwargs[:message] = @data.message if @data.respond_to?(:message)

        super(http_resp: http_resp, **kwargs)
      end

      # @return [Types::ErrorWithMembers]
      #
      attr_reader :data
    end

<<<<<<< HEAD
    class ComplexError < ApiClientError
=======
    class ErrorWithoutMembers < ApiServerError
>>>>>>> 7eb0a5d3
      # @param [Seahorse::HTTP::Response] http_resp
      #
      # @param [String] error_code
      #
      # @param [String] message
      #
      def initialize(http_resp:, **kwargs)
<<<<<<< HEAD
        @data = Parsers::ComplexError.parse(http_resp)
=======
        @data = Parsers::ErrorWithoutMembers.parse(http_resp)
>>>>>>> 7eb0a5d3
        kwargs[:message] = @data.message if @data.respond_to?(:message)

        super(http_resp: http_resp, **kwargs)
      end

<<<<<<< HEAD
      # @return [Types::ComplexError]
=======
      # @return [Types::ErrorWithoutMembers]
>>>>>>> 7eb0a5d3
      #
      attr_reader :data
    end

<<<<<<< HEAD
    class ErrorWithoutMembers < ApiServerError
=======
    class InvalidGreeting < ApiClientError
>>>>>>> 7eb0a5d3
      # @param [Seahorse::HTTP::Response] http_resp
      #
      # @param [String] error_code
      #
      # @param [String] message
      #
      def initialize(http_resp:, **kwargs)
<<<<<<< HEAD
        @data = Parsers::ErrorWithoutMembers.parse(http_resp)
=======
        @data = Parsers::InvalidGreeting.parse(http_resp)
>>>>>>> 7eb0a5d3
        kwargs[:message] = @data.message if @data.respond_to?(:message)

        super(http_resp: http_resp, **kwargs)
      end

<<<<<<< HEAD
      # @return [Types::ErrorWithoutMembers]
=======
      # @return [Types::InvalidGreeting]
>>>>>>> 7eb0a5d3
      #
      attr_reader :data
    end

  end
end<|MERGE_RESOLUTION|>--- conflicted
+++ resolved
@@ -37,11 +37,7 @@
       attr_reader :location
     end
 
-<<<<<<< HEAD
-    class InvalidGreeting < ApiClientError
-=======
     class ComplexError < ApiClientError
->>>>>>> 7eb0a5d3
       # @param [Seahorse::HTTP::Response] http_resp
       #
       # @param [String] error_code
@@ -49,21 +45,13 @@
       # @param [String] message
       #
       def initialize(http_resp:, **kwargs)
-<<<<<<< HEAD
-        @data = Parsers::InvalidGreeting.parse(http_resp)
-=======
         @data = Parsers::ComplexError.parse(http_resp)
->>>>>>> 7eb0a5d3
         kwargs[:message] = @data.message if @data.respond_to?(:message)
 
         super(http_resp: http_resp, **kwargs)
       end
 
-<<<<<<< HEAD
-      # @return [Types::InvalidGreeting]
-=======
       # @return [Types::ComplexError]
->>>>>>> 7eb0a5d3
       #
       attr_reader :data
     end
@@ -87,11 +75,7 @@
       attr_reader :data
     end
 
-<<<<<<< HEAD
-    class ComplexError < ApiClientError
-=======
     class ErrorWithoutMembers < ApiServerError
->>>>>>> 7eb0a5d3
       # @param [Seahorse::HTTP::Response] http_resp
       #
       # @param [String] error_code
@@ -99,30 +83,18 @@
       # @param [String] message
       #
       def initialize(http_resp:, **kwargs)
-<<<<<<< HEAD
-        @data = Parsers::ComplexError.parse(http_resp)
-=======
         @data = Parsers::ErrorWithoutMembers.parse(http_resp)
->>>>>>> 7eb0a5d3
         kwargs[:message] = @data.message if @data.respond_to?(:message)
 
         super(http_resp: http_resp, **kwargs)
       end
 
-<<<<<<< HEAD
-      # @return [Types::ComplexError]
-=======
       # @return [Types::ErrorWithoutMembers]
->>>>>>> 7eb0a5d3
       #
       attr_reader :data
     end
 
-<<<<<<< HEAD
-    class ErrorWithoutMembers < ApiServerError
-=======
     class InvalidGreeting < ApiClientError
->>>>>>> 7eb0a5d3
       # @param [Seahorse::HTTP::Response] http_resp
       #
       # @param [String] error_code
@@ -130,21 +102,13 @@
       # @param [String] message
       #
       def initialize(http_resp:, **kwargs)
-<<<<<<< HEAD
-        @data = Parsers::ErrorWithoutMembers.parse(http_resp)
-=======
         @data = Parsers::InvalidGreeting.parse(http_resp)
->>>>>>> 7eb0a5d3
         kwargs[:message] = @data.message if @data.respond_to?(:message)
 
         super(http_resp: http_resp, **kwargs)
       end
 
-<<<<<<< HEAD
-      # @return [Types::ErrorWithoutMembers]
-=======
       # @return [Types::InvalidGreeting]
->>>>>>> 7eb0a5d3
       #
       attr_reader :data
     end
