--- conflicted
+++ resolved
@@ -105,21 +105,6 @@
 
     private
 
-<<<<<<< HEAD
-    def validate!
-      Hearth::Validator.validate_types!(disable_host_prefix, TrueClass, FalseClass, context: 'options[:disable_host_prefix]')
-      Hearth::Validator.validate_types!(disable_request_compression, TrueClass, FalseClass, context: 'options[:disable_request_compression]')
-      Hearth::Validator.validate_types!(endpoint, String, context: 'options[:endpoint]')
-      Hearth::Validator.validate_types!(http_client, Hearth::HTTP::Client, context: 'options[:http_client]')
-      Hearth::Validator.validate_types!(interceptors, Hearth::InterceptorList, context: 'options[:interceptors]')
-      Hearth::Validator.validate_types!(log_level, Symbol, context: 'options[:log_level]')
-      Hearth::Validator.validate_types!(logger, Logger, context: 'options[:logger]')
-      Hearth::Validator.validate_types!(plugins, Hearth::PluginList, context: 'options[:plugins]')
-      Hearth::Validator.validate_types!(request_min_compression_size_bytes, Integer, context: 'options[:request_min_compression_size_bytes]')
-      Hearth::Validator.validate_types!(retry_strategy, Hearth::Retry::Strategy, context: 'options[:retry_strategy]')
-      Hearth::Validator.validate_types!(stub_responses, TrueClass, FalseClass, context: 'options[:stub_responses]')
-      Hearth::Validator.validate_types!(validate_input, TrueClass, FalseClass, context: 'options[:validate_input]')
-=======
     def validate_types!
       Hearth::Validator.validate_types!(disable_host_prefix, TrueClass, FalseClass, context: 'config[:disable_host_prefix]')
       Hearth::Validator.validate_types!(endpoint, String, context: 'config[:endpoint]')
@@ -131,31 +116,19 @@
       Hearth::Validator.validate_types!(retry_strategy, Hearth::Retry::Strategy, context: 'config[:retry_strategy]')
       Hearth::Validator.validate_types!(stub_responses, TrueClass, FalseClass, context: 'config[:stub_responses]')
       Hearth::Validator.validate_types!(validate_input, TrueClass, FalseClass, context: 'config[:validate_input]')
->>>>>>> 85737888
     end
 
     def self.defaults
       @defaults ||= {
         disable_host_prefix: [false],
-<<<<<<< HEAD
         disable_request_compression: [Hearth::Config::EnvProvider.new('DISABLE_REQUEST_COMPRESSION', type: 'Boolean'),false],
         endpoint: [proc { |cfg| cfg[:stub_responses] ? 'http://localhost' : nil } ],
-=======
-        endpoint: [proc { |cfg| cfg[:stub_responses] ? 'http://localhost' : nil }],
->>>>>>> 85737888
         http_client: [proc { |cfg| Hearth::HTTP::Client.new(logger: cfg[:logger]) }],
-        interceptors: [proc { Hearth::InterceptorList.new }],
+        interceptors: [proc { Hearth::InterceptorList.new}],
         log_level: [:info],
-<<<<<<< HEAD
         logger: [proc { |cfg| Logger.new($stdout, level: cfg[:log_level]) } ],
         plugins: [proc { Hearth::PluginList.new}],
-        request_min_compression_size_bytes: [Hearth::Config::EnvProvider.new('REQUEST_MIN_COMPRESSION_SIZE_BYTES', type: 'Integer'),10240],
         retry_strategy: [proc { Hearth::Retry::Standard.new}],
-=======
-        logger: [proc { |cfg| Logger.new($stdout, level: cfg[:log_level]) }],
-        plugins: [proc { Hearth::PluginList.new }],
-        retry_strategy: [proc { Hearth::Retry::Standard.new }],
->>>>>>> 85737888
         stub_responses: [false],
         validate_input: [true]
       }.freeze
