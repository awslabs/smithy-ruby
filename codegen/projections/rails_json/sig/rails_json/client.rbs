# frozen_string_literal: true

# WARNING ABOUT GENERATED CODE
#
# This file was code generated using smithy-ruby.
# https://github.com/smithy-lang/smithy-ruby
#
# WARNING ABOUT GENERATED CODE

module RailsJson
  class Client
    include Hearth::ClientStubs

    def self.plugins: () -> Hearth::PluginList[Config]

    def initialize: (?::Hash[::Symbol, untyped] options) -> void |
      (
        ?auth_resolver: Hearth::_AuthResolver[Auth::Params],
        ?auth_schemes: Array[Hearth::AuthSchemes::Base],
        ?disable_host_prefix: bool,
        ?endpoint: String,
        ?endpoint_provider: Hearth::_EndpointResolver[Endpoint::Params],
        ?http_client: Hearth::HTTP::Client,
        ?interceptors: Hearth::InterceptorList,
        ?logger: Logger,
        ?plugins: Hearth::PluginList,
        ?retry_strategy: Hearth::_RetryStrategy,
        ?stub_responses: bool,
        ?validate_input: bool      ) -> void

    attr_reader config: Config

    def all_query_string_types: (?::Hash[::Symbol, untyped] params, ?::Hash[::Symbol, untyped] options)  -> Hearth::Output[Types::AllQueryStringTypesOutput] |
      (?Types::AllQueryStringTypesInput params, ?::Hash[::Symbol, untyped] options)  -> Hearth::Output[Types::AllQueryStringTypesOutput] |
      (
        ?query_string: ::String,
        ?query_string_list: ::Array[::String],
        ?query_string_set: ::Array[::String],
        ?query_byte: ::Integer,
        ?query_short: ::Integer,
        ?query_integer: ::Integer,
        ?query_integer_list: ::Array[::Integer],
        ?query_integer_set: ::Array[::Integer],
        ?query_long: ::Integer,
        ?query_float: ::Float,
        ?query_double: ::Float,
        ?query_double_list: ::Array[::Float],
        ?query_boolean: bool,
        ?query_boolean_list: ::Array[bool],
        ?query_timestamp: ::Time,
        ?query_timestamp_list: ::Array[::Time],
        ?query_enum: ::String,
        ?query_enum_list: ::Array[::String],
        ?query_params_map_of_strings: ::Hash[::String, ::String]

      )  -> Hearth::Output[Types::AllQueryStringTypesOutput]

    def constant_and_variable_query_string: (?::Hash[::Symbol, untyped] params, ?::Hash[::Symbol, untyped] options)  -> Hearth::Output[Types::ConstantAndVariableQueryStringOutput] |
      (?Types::ConstantAndVariableQueryStringInput params, ?::Hash[::Symbol, untyped] options)  -> Hearth::Output[Types::ConstantAndVariableQueryStringOutput] |
      (
        ?baz: ::String,
        ?maybe_set: ::String

      )  -> Hearth::Output[Types::ConstantAndVariableQueryStringOutput]

    def constant_query_string: (?::Hash[::Symbol, untyped] params, ?::Hash[::Symbol, untyped] options)  -> Hearth::Output[Types::ConstantQueryStringOutput] |
      (?Types::ConstantQueryStringInput params, ?::Hash[::Symbol, untyped] options)  -> Hearth::Output[Types::ConstantQueryStringOutput] |
      (
        hello: ::String

      )  -> Hearth::Output[Types::ConstantQueryStringOutput]

    def document_type: (?::Hash[::Symbol, untyped] params, ?::Hash[::Symbol, untyped] options)  -> Hearth::Output[Types::DocumentTypeOutput] |
      (?Types::DocumentTypeInput params, ?::Hash[::Symbol, untyped] options)  -> Hearth::Output[Types::DocumentTypeOutput] |
      (
        ?string_value: ::String,
        ?document_value: Hearth::document

      )  -> Hearth::Output[Types::DocumentTypeOutput]

    def document_type_as_payload: (?::Hash[::Symbol, untyped] params, ?::Hash[::Symbol, untyped] options)  -> Hearth::Output[Types::DocumentTypeAsPayloadOutput] |
      (?Types::DocumentTypeAsPayloadInput params, ?::Hash[::Symbol, untyped] options)  -> Hearth::Output[Types::DocumentTypeAsPayloadOutput] |
      (
        ?document_value: Hearth::document

      )  -> Hearth::Output[Types::DocumentTypeAsPayloadOutput]

    def empty_operation: (?::Hash[::Symbol, untyped] params, ?::Hash[::Symbol, untyped] options)  -> Hearth::Output[Types::EmptyOperationOutput] |
      (?Types::EmptyOperationInput params, ?::Hash[::Symbol, untyped] options)  -> Hearth::Output[Types::EmptyOperationOutput] |
      (

      )  -> Hearth::Output[Types::EmptyOperationOutput]

    def endpoint_operation: (?::Hash[::Symbol, untyped] params, ?::Hash[::Symbol, untyped] options)  -> Hearth::Output[Types::EndpointOperationOutput] |
      (?Types::EndpointOperationInput params, ?::Hash[::Symbol, untyped] options)  -> Hearth::Output[Types::EndpointOperationOutput] |
      (

      )  -> Hearth::Output[Types::EndpointOperationOutput]

    def endpoint_with_host_label_operation: (?::Hash[::Symbol, untyped] params, ?::Hash[::Symbol, untyped] options)  -> Hearth::Output[Types::EndpointWithHostLabelOperationOutput] |
      (?Types::EndpointWithHostLabelOperationInput params, ?::Hash[::Symbol, untyped] options)  -> Hearth::Output[Types::EndpointWithHostLabelOperationOutput] |
      (
        label_member: ::String

      )  -> Hearth::Output[Types::EndpointWithHostLabelOperationOutput]

    def greeting_with_errors: (?::Hash[::Symbol, untyped] params, ?::Hash[::Symbol, untyped] options)  -> Hearth::Output[Types::GreetingWithErrorsOutput] |
      (?Types::GreetingWithErrorsInput params, ?::Hash[::Symbol, untyped] options)  -> Hearth::Output[Types::GreetingWithErrorsOutput] |
      (

      )  -> Hearth::Output[Types::GreetingWithErrorsOutput]

    def http_payload_traits: (?::Hash[::Symbol, untyped] params, ?::Hash[::Symbol, untyped] options)  -> Hearth::Output[Types::HttpPayloadTraitsOutput] |
      (?Types::HttpPayloadTraitsInput params, ?::Hash[::Symbol, untyped] options)  -> Hearth::Output[Types::HttpPayloadTraitsOutput] |
      (
        ?foo: ::String,
        ?blob: ::String

      )  -> Hearth::Output[Types::HttpPayloadTraitsOutput]

    def http_payload_traits_with_media_type: (?::Hash[::Symbol, untyped] params, ?::Hash[::Symbol, untyped] options)  -> Hearth::Output[Types::HttpPayloadTraitsWithMediaTypeOutput] |
      (?Types::HttpPayloadTraitsWithMediaTypeInput params, ?::Hash[::Symbol, untyped] options)  -> Hearth::Output[Types::HttpPayloadTraitsWithMediaTypeOutput] |
      (
        ?foo: ::String,
        ?blob: ::String

      )  -> Hearth::Output[Types::HttpPayloadTraitsWithMediaTypeOutput]

    def http_payload_with_structure: (?::Hash[::Symbol, untyped] params, ?::Hash[::Symbol, untyped] options)  -> Hearth::Output[Types::HttpPayloadWithStructureOutput] |
      (?Types::HttpPayloadWithStructureInput params, ?::Hash[::Symbol, untyped] options)  -> Hearth::Output[Types::HttpPayloadWithStructureOutput] |
      (
        ?nested: {
          greeting: untyped,
          name: untyped
        }

      )  -> Hearth::Output[Types::HttpPayloadWithStructureOutput]

    def http_prefix_headers: (?::Hash[::Symbol, untyped] params, ?::Hash[::Symbol, untyped] options)  -> Hearth::Output[Types::HttpPrefixHeadersOutput] |
      (?Types::HttpPrefixHeadersInput params, ?::Hash[::Symbol, untyped] options)  -> Hearth::Output[Types::HttpPrefixHeadersOutput] |
      (
        ?foo: ::String,
        ?foo_map: ::Hash[::String, ::String]

      )  -> Hearth::Output[Types::HttpPrefixHeadersOutput]

    def http_prefix_headers_in_response: (?::Hash[::Symbol, untyped] params, ?::Hash[::Symbol, untyped] options)  -> Hearth::Output[Types::HttpPrefixHeadersInResponseOutput] |
      (?Types::HttpPrefixHeadersInResponseInput params, ?::Hash[::Symbol, untyped] options)  -> Hearth::Output[Types::HttpPrefixHeadersInResponseOutput] |
      (

      )  -> Hearth::Output[Types::HttpPrefixHeadersInResponseOutput]

    def http_request_with_float_labels: (?::Hash[::Symbol, untyped] params, ?::Hash[::Symbol, untyped] options)  -> Hearth::Output[Types::HttpRequestWithFloatLabelsOutput] |
      (?Types::HttpRequestWithFloatLabelsInput params, ?::Hash[::Symbol, untyped] options)  -> Hearth::Output[Types::HttpRequestWithFloatLabelsOutput] |
      (
        float: ::Float,
        double: ::Float

      )  -> Hearth::Output[Types::HttpRequestWithFloatLabelsOutput]

    def http_request_with_greedy_label_in_path: (?::Hash[::Symbol, untyped] params, ?::Hash[::Symbol, untyped] options)  -> Hearth::Output[Types::HttpRequestWithGreedyLabelInPathOutput] |
      (?Types::HttpRequestWithGreedyLabelInPathInput params, ?::Hash[::Symbol, untyped] options)  -> Hearth::Output[Types::HttpRequestWithGreedyLabelInPathOutput] |
      (
        foo: ::String,
        baz: ::String

      )  -> Hearth::Output[Types::HttpRequestWithGreedyLabelInPathOutput]

    def http_request_with_labels: (?::Hash[::Symbol, untyped] params, ?::Hash[::Symbol, untyped] options)  -> Hearth::Output[Types::HttpRequestWithLabelsOutput] |
      (?Types::HttpRequestWithLabelsInput params, ?::Hash[::Symbol, untyped] options)  -> Hearth::Output[Types::HttpRequestWithLabelsOutput] |
      (
        string: ::String,
        short: ::Integer,
        integer: ::Integer,
        long: ::Integer,
        float: ::Float,
        double: ::Float,
        boolean: bool,
        timestamp: ::Time

      )  -> Hearth::Output[Types::HttpRequestWithLabelsOutput]

    def http_request_with_labels_and_timestamp_format: (?::Hash[::Symbol, untyped] params, ?::Hash[::Symbol, untyped] options)  -> Hearth::Output[Types::HttpRequestWithLabelsAndTimestampFormatOutput] |
      (?Types::HttpRequestWithLabelsAndTimestampFormatInput params, ?::Hash[::Symbol, untyped] options)  -> Hearth::Output[Types::HttpRequestWithLabelsAndTimestampFormatOutput] |
      (
        member_epoch_seconds: ::Time,
        member_http_date: ::Time,
        member_date_time: ::Time,
        default_format: ::Time,
        target_epoch_seconds: ::Time,
        target_http_date: ::Time,
        target_date_time: ::Time

      )  -> Hearth::Output[Types::HttpRequestWithLabelsAndTimestampFormatOutput]

    def http_response_code: (?::Hash[::Symbol, untyped] params, ?::Hash[::Symbol, untyped] options)  -> Hearth::Output[Types::HttpResponseCodeOutput] |
      (?Types::HttpResponseCodeInput params, ?::Hash[::Symbol, untyped] options)  -> Hearth::Output[Types::HttpResponseCodeOutput] |
      (

      )  -> Hearth::Output[Types::HttpResponseCodeOutput]

    def ignore_query_params_in_response: (?::Hash[::Symbol, untyped] params, ?::Hash[::Symbol, untyped] options)  -> Hearth::Output[Types::IgnoreQueryParamsInResponseOutput] |
      (?Types::IgnoreQueryParamsInResponseInput params, ?::Hash[::Symbol, untyped] options)  -> Hearth::Output[Types::IgnoreQueryParamsInResponseOutput] |
      (

      )  -> Hearth::Output[Types::IgnoreQueryParamsInResponseOutput]

    def input_and_output_with_headers: (?::Hash[::Symbol, untyped] params, ?::Hash[::Symbol, untyped] options)  -> Hearth::Output[Types::InputAndOutputWithHeadersOutput] |
      (?Types::InputAndOutputWithHeadersInput params, ?::Hash[::Symbol, untyped] options)  -> Hearth::Output[Types::InputAndOutputWithHeadersOutput] |
      (
        ?header_string: ::String,
        ?header_byte: ::Integer,
        ?header_short: ::Integer,
        ?header_integer: ::Integer,
        ?header_long: ::Integer,
        ?header_float: ::Float,
        ?header_double: ::Float,
        ?header_true_bool: bool,
        ?header_false_bool: bool,
        ?header_string_list: ::Array[::String],
        ?header_string_set: ::Array[::String],
        ?header_integer_list: ::Array[::Integer],
        ?header_boolean_list: ::Array[bool],
        ?header_timestamp_list: ::Array[::Time],
        ?header_enum: ::String,
        ?header_enum_list: ::Array[::String]

      )  -> Hearth::Output[Types::InputAndOutputWithHeadersOutput]

    def json_enums: (?::Hash[::Symbol, untyped] params, ?::Hash[::Symbol, untyped] options)  -> Hearth::Output[Types::JsonEnumsOutput] |
      (?Types::JsonEnumsInput params, ?::Hash[::Symbol, untyped] options)  -> Hearth::Output[Types::JsonEnumsOutput] |
      (
        ?foo_enum1: ::String,
        ?foo_enum2: ::String,
        ?foo_enum3: ::String,
        ?foo_enum_list: ::Array[::String],
        ?foo_enum_set: ::Array[::String],
        ?foo_enum_map: ::Hash[::String, ::String]

      )  -> Hearth::Output[Types::JsonEnumsOutput]

    def json_maps: (?::Hash[::Symbol, untyped] params, ?::Hash[::Symbol, untyped] options)  -> Hearth::Output[Types::JsonMapsOutput] |
      (?Types::JsonMapsInput params, ?::Hash[::Symbol, untyped] options)  -> Hearth::Output[Types::JsonMapsOutput] |
      (
        ?dense_struct_map: ::Hash[::String, GreetingStruct],
        ?sparse_struct_map: ::Hash[::String, GreetingStruct],
        ?dense_number_map: ::Hash[::String, ::Integer],
        ?dense_boolean_map: ::Hash[::String, bool],
        ?dense_string_map: ::Hash[::String, ::String],
        ?sparse_number_map: ::Hash[::String, ::Integer],
        ?sparse_boolean_map: ::Hash[::String, bool],
        ?sparse_string_map: ::Hash[::String, ::String],
        ?dense_set_map: ::Hash[::String, ::Array[::String]],
        ?sparse_set_map: ::Hash[::String, ::Array[::String]]

      )  -> Hearth::Output[Types::JsonMapsOutput]

    def json_unions: (?::Hash[::Symbol, untyped] params, ?::Hash[::Symbol, untyped] options)  -> Hearth::Output[Types::JsonUnionsOutput] |
      (?Types::JsonUnionsInput params, ?::Hash[::Symbol, untyped] options)  -> Hearth::Output[Types::JsonUnionsOutput] |
      (
<<<<<<< HEAD
        ?contents: MyUnion

=======
        ?contents: Hearth::Union
>>>>>>> 074acbdb
      )  -> Hearth::Output[Types::JsonUnionsOutput]

    def kitchen_sink_operation: (?::Hash[::Symbol, untyped] params, ?::Hash[::Symbol, untyped] options)  -> Hearth::Output[Types::KitchenSinkOperationOutput] |
      (?Types::KitchenSinkOperationInput params, ?::Hash[::Symbol, untyped] options)  -> Hearth::Output[Types::KitchenSinkOperationOutput] |
      (
        ?blob: ::String,
        ?boolean: bool,
        ?double: ::Float,
        ?empty_struct: {

        },
        ?float: ::Float,
        ?httpdate_timestamp: ::Time,
        ?integer: ::Integer,
        ?iso8601_timestamp: ::Time,
        ?json_value: ::String,
        ?list_of_lists: ::Array[::Array[::String]],
        ?list_of_maps_of_strings: ::Array[::Hash[::String, ::String]],
        ?list_of_strings: ::Array[::String],
        ?list_of_structs: ::Array[SimpleStruct],
        ?long: ::Integer,
        ?map_of_lists_of_strings: ::Hash[::String, ::Array[::String]],
        ?map_of_maps: ::Hash[::String, ::Hash[::String, ::String]],
        ?map_of_strings: ::Hash[::String, ::String],
        ?map_of_structs: ::Hash[::String, SimpleStruct],
        ?recursive_list: ::Array[KitchenSink],
        ?recursive_map: ::Hash[::String, KitchenSink],
        ?recursive_struct: {
          blob: untyped,
          boolean: untyped,
          double: untyped,
          empty_struct: untyped,
          float: untyped,
          httpdate_timestamp: untyped,
          integer: untyped,
          iso8601_timestamp: untyped,
          json_value: untyped,
          list_of_lists: untyped,
          list_of_maps_of_strings: untyped,
          list_of_strings: untyped,
          list_of_structs: untyped,
          long: untyped,
          map_of_lists_of_strings: untyped,
          map_of_maps: untyped,
          map_of_strings: untyped,
          map_of_structs: untyped,
          recursive_list: untyped,
          recursive_map: untyped,
          recursive_struct: untyped,
          simple_struct: untyped,
          string: untyped,
          struct_with_location_name: untyped,
          timestamp: untyped,
          unix_timestamp: untyped
        },
        ?simple_struct: {
          value: untyped
        },
        ?string: ::String,
        ?struct_with_location_name: {
          value: untyped
        },
        ?timestamp: ::Time,
        ?unix_timestamp: ::Time

      )  -> Hearth::Output[Types::KitchenSinkOperationOutput]

    def media_type_header: (?::Hash[::Symbol, untyped] params, ?::Hash[::Symbol, untyped] options)  -> Hearth::Output[Types::MediaTypeHeaderOutput] |
      (?Types::MediaTypeHeaderInput params, ?::Hash[::Symbol, untyped] options)  -> Hearth::Output[Types::MediaTypeHeaderOutput] |
      (
        ?json: ::String

      )  -> Hearth::Output[Types::MediaTypeHeaderOutput]

    def nested_attributes_operation: (?::Hash[::Symbol, untyped] params, ?::Hash[::Symbol, untyped] options)  -> Hearth::Output[Types::NestedAttributesOperationOutput] |
      (?Types::NestedAttributesOperationInput params, ?::Hash[::Symbol, untyped] options)  -> Hearth::Output[Types::NestedAttributesOperationOutput] |
      (
        ?simple_struct: {
          value: untyped
        }

      )  -> Hearth::Output[Types::NestedAttributesOperationOutput]

    def null_and_empty_headers_client: (?::Hash[::Symbol, untyped] params, ?::Hash[::Symbol, untyped] options)  -> Hearth::Output[Types::NullAndEmptyHeadersClientOutput] |
      (?Types::NullAndEmptyHeadersClientInput params, ?::Hash[::Symbol, untyped] options)  -> Hearth::Output[Types::NullAndEmptyHeadersClientOutput] |
      (
        ?a: ::String,
        ?b: ::String,
        ?c: ::Array[::String]

      )  -> Hearth::Output[Types::NullAndEmptyHeadersClientOutput]

    def null_operation: (?::Hash[::Symbol, untyped] params, ?::Hash[::Symbol, untyped] options)  -> Hearth::Output[Types::NullOperationOutput] |
      (?Types::NullOperationInput params, ?::Hash[::Symbol, untyped] options)  -> Hearth::Output[Types::NullOperationOutput] |
      (
        ?string: ::String,
        ?sparse_string_list: ::Array[::String],
        ?sparse_string_map: ::Hash[::String, ::String]

      )  -> Hearth::Output[Types::NullOperationOutput]

    def omits_null_serializes_empty_string: (?::Hash[::Symbol, untyped] params, ?::Hash[::Symbol, untyped] options)  -> Hearth::Output[Types::OmitsNullSerializesEmptyStringOutput] |
      (?Types::OmitsNullSerializesEmptyStringInput params, ?::Hash[::Symbol, untyped] options)  -> Hearth::Output[Types::OmitsNullSerializesEmptyStringOutput] |
      (
        ?null_value: ::String,
        ?empty_string: ::String

      )  -> Hearth::Output[Types::OmitsNullSerializesEmptyStringOutput]

    def operation_with_optional_input_output: (?::Hash[::Symbol, untyped] params, ?::Hash[::Symbol, untyped] options)  -> Hearth::Output[Types::OperationWithOptionalInputOutputOutput] |
      (?Types::OperationWithOptionalInputOutputInput params, ?::Hash[::Symbol, untyped] options)  -> Hearth::Output[Types::OperationWithOptionalInputOutputOutput] |
      (
        ?value: ::String

      )  -> Hearth::Output[Types::OperationWithOptionalInputOutputOutput]

    def query_idempotency_token_auto_fill: (?::Hash[::Symbol, untyped] params, ?::Hash[::Symbol, untyped] options)  -> Hearth::Output[Types::QueryIdempotencyTokenAutoFillOutput] |
      (?Types::QueryIdempotencyTokenAutoFillInput params, ?::Hash[::Symbol, untyped] options)  -> Hearth::Output[Types::QueryIdempotencyTokenAutoFillOutput] |
      (
        ?token: ::String

      )  -> Hearth::Output[Types::QueryIdempotencyTokenAutoFillOutput]

    def query_params_as_string_list_map: (?::Hash[::Symbol, untyped] params, ?::Hash[::Symbol, untyped] options)  -> Hearth::Output[Types::QueryParamsAsStringListMapOutput] |
      (?Types::QueryParamsAsStringListMapInput params, ?::Hash[::Symbol, untyped] options)  -> Hearth::Output[Types::QueryParamsAsStringListMapOutput] |
      (
        ?qux: ::String,
        ?foo: ::Hash[::String, ::Array[::String]]

      )  -> Hearth::Output[Types::QueryParamsAsStringListMapOutput]

    def streaming_operation: (?::Hash[::Symbol, untyped] params, ?::Hash[::Symbol, untyped] options) ?{ (::String) -> Hearth::BlockIO } -> Hearth::Output[Types::StreamingOperationOutput] |
      (?Types::StreamingOperationInput params, ?::Hash[::Symbol, untyped] options) ?{ (::String) -> Hearth::BlockIO } -> Hearth::Output[Types::StreamingOperationOutput] |
      (
        ?output: ::String

      ) ?{ (::String) -> Hearth::BlockIO } -> Hearth::Output[Types::StreamingOperationOutput]

    def timestamp_format_headers: (?::Hash[::Symbol, untyped] params, ?::Hash[::Symbol, untyped] options)  -> Hearth::Output[Types::TimestampFormatHeadersOutput] |
      (?Types::TimestampFormatHeadersInput params, ?::Hash[::Symbol, untyped] options)  -> Hearth::Output[Types::TimestampFormatHeadersOutput] |
      (
        ?member_epoch_seconds: ::Time,
        ?member_http_date: ::Time,
        ?member_date_time: ::Time,
        ?default_format: ::Time,
        ?target_epoch_seconds: ::Time,
        ?target_http_date: ::Time,
        ?target_date_time: ::Time

      )  -> Hearth::Output[Types::TimestampFormatHeadersOutput]

    def operation____789_bad_name: (?::Hash[::Symbol, untyped] params, ?::Hash[::Symbol, untyped] options)  -> Hearth::Output[Types::Struct____789BadNameOutput] |
      (?Types::Struct____789BadNameInput params, ?::Hash[::Symbol, untyped] options)  -> Hearth::Output[Types::Struct____789BadNameOutput] |
      (
        member___123abc: ::String,
        ?member: {
          member___123foo: untyped
        }

      )  -> Hearth::Output[Types::Struct____789BadNameOutput]

  end
end<|MERGE_RESOLUTION|>--- conflicted
+++ resolved
@@ -258,12 +258,8 @@
     def json_unions: (?::Hash[::Symbol, untyped] params, ?::Hash[::Symbol, untyped] options)  -> Hearth::Output[Types::JsonUnionsOutput] |
       (?Types::JsonUnionsInput params, ?::Hash[::Symbol, untyped] options)  -> Hearth::Output[Types::JsonUnionsOutput] |
       (
-<<<<<<< HEAD
         ?contents: MyUnion
 
-=======
-        ?contents: Hearth::Union
->>>>>>> 074acbdb
       )  -> Hearth::Output[Types::JsonUnionsOutput]
 
     def kitchen_sink_operation: (?::Hash[::Symbol, untyped] params, ?::Hash[::Symbol, untyped] options)  -> Hearth::Output[Types::KitchenSinkOperationOutput] |
