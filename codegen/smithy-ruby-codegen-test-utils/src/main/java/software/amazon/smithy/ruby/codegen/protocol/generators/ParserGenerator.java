/*
 * Copyright Amazon.com, Inc. or its affiliates. All Rights Reserved.
 *
 * Licensed under the Apache License, Version 2.0 (the "License").
 * You may not use this file except in compliance with the License.
 * A copy of the License is located at
 *
 *  http://aws.amazon.com/apache2.0
 *
 * or in the "license" file accompanying this file. This file is distributed
 * on an "AS IS" BASIS, WITHOUT WARRANTIES OR CONDITIONS OF ANY KIND, either
 * express or implied. See the License for the specific language governing
 * permissions and limitations under the License.
 */

package software.amazon.smithy.ruby.codegen.protocol.generators;

import java.util.Optional;
import java.util.stream.Stream;
import software.amazon.smithy.model.shapes.BlobShape;
import software.amazon.smithy.model.shapes.DoubleShape;
import software.amazon.smithy.model.shapes.FloatShape;
import software.amazon.smithy.model.shapes.ListShape;
import software.amazon.smithy.model.shapes.MapShape;
import software.amazon.smithy.model.shapes.MemberShape;
import software.amazon.smithy.model.shapes.OperationShape;
import software.amazon.smithy.model.shapes.Shape;
import software.amazon.smithy.model.shapes.ShapeVisitor;
import software.amazon.smithy.model.shapes.StructureShape;
import software.amazon.smithy.model.shapes.TimestampShape;
import software.amazon.smithy.model.shapes.UnionShape;
import software.amazon.smithy.model.traits.HttpPayloadTrait;
import software.amazon.smithy.model.traits.JsonNameTrait;
import software.amazon.smithy.model.traits.SparseTrait;
import software.amazon.smithy.model.traits.TimestampFormatTrait;
import software.amazon.smithy.ruby.codegen.GenerationContext;
import software.amazon.smithy.ruby.codegen.Hearth;
import software.amazon.smithy.ruby.codegen.RubyImportContainer;
import software.amazon.smithy.ruby.codegen.generators.ParserGeneratorBase;
import software.amazon.smithy.ruby.codegen.traits.NoSerializeTrait;
import software.amazon.smithy.ruby.codegen.util.Streaming;
import software.amazon.smithy.ruby.codegen.util.TimestampFormat;

public class ParserGenerator extends ParserGeneratorBase {

    public ParserGenerator(GenerationContext context) {
        super(context);
    }

    private void renderMemberParsers(Shape s) {
        //remove members w/ http traits or marked NoSerialize
        Stream<MemberShape> serializeMembers = s.members().stream()
                .filter(NoSerializeTrait.excludeNoSerializeMembers());

        serializeMembers.forEach((member) -> {
            Shape target = model.expectShape(member.getTarget());
            String dataName = symbolProvider.toMemberName(member);
            String dataSetter = "data." + dataName + " = ";
            String jsonName = member.getMemberName();

            String valueGetter = "map['" + jsonName + "']";
            target.accept(new MemberDeserializer(member, dataSetter, valueGetter, false));
        });
    }

    @Override
    protected void renderUnionParseMethod(UnionShape s) {
        writer
                .openBlock("def self.parse(map)")
                .write("return nil if map.nil?\n")
                .write("map.delete('__type')")
                .write("key, value = map.compact.flatten")
                .write("case key")
                .call(() -> {
                    s.members().forEach((member) -> {
                        writer
                                .write("when '$L'", unionMemberDataName(s, member))
                                .indent()
                                .call(() -> {
                                    renderUnionMemberParser(s, member);
                                })
                                .write("$T.new(value) if value", context.symbolProvider().toSymbol(member))
                                .dedent();
                    });
                })
                .openBlock("else")
                .write("$T::Unknown.new(name: key, value: value)", context.symbolProvider().toSymbol(s))
                .closeBlock("end") // end of case
                .closeBlock("end");
    }

    private String unionMemberDataName(UnionShape s, MemberShape member) {
        String dataName = member.getMemberName();
        String jsonName = dataName;
        if (member.hasTrait(JsonNameTrait.class)) {
            jsonName = member.getTrait(JsonNameTrait.class).get().getValue();
        }
        return jsonName;
    }

    private void renderUnionMemberParser(UnionShape s, MemberShape member) {
        Shape target = model.expectShape(member.getTarget());
        target.accept(new MemberDeserializer(member, "value = ",
                "value", false));
    }

    @Override
    protected void renderMapParseMethod(MapShape s) {
        writer
                .openBlock("def self.parse(map)")
                .write("data = {}")
                .openBlock("map.map do |key, value|")
                .call(() -> {
                    Shape valueTarget = model.expectShape(s.getValue().getTarget());
                    valueTarget
                            .accept(new MemberDeserializer(s.getValue(),
                                    "data[key] = ", "value",
                                    !s.hasTrait(SparseTrait.class)));
                })
                .closeBlock("end")
                .write("data")
                .closeBlock("end");
    }

    @Override
    protected void renderListParseMethod(ListShape s) {
        writer
                .openBlock("def self.parse(list)")
                .openBlock("list.map do |value|")
                .call(() -> {
                    Shape memberTarget =
                            model.expectShape(s.getMember().getTarget());
                    memberTarget
                            .accept(new MemberDeserializer(s.getMember(), "", "value", !s.hasTrait(SparseTrait.class)));
                })
                .closeBlock("end")
                .closeBlock("end");
    }

    @Override
    protected void renderStructureParseMethod(StructureShape s) {
        writer
                .openBlock("def self.parse(map)")
                .write("data = $T.new", context.symbolProvider().toSymbol(s))
                .call(() -> renderMemberParsers(s))
                .write("return data")
                .closeBlock("end");
    }

    @Override
    protected void renderOperationParseMethod(OperationShape operation, Shape outputShape) {
        Optional<MemberShape> httpPayloadMember = outputShape.members()
                .stream()
                .filter((m) -> m.hasTrait(HttpPayloadTrait.class))
                .findFirst();

        writer
                .openBlock("def self.parse(http_resp)")
                .write("data = $T.new", context.symbolProvider().toSymbol(outputShape))
                .call(() -> {
                    if (httpPayloadMember.isPresent()) {
                        if (Streaming.isStreaming(model, outputShape)) {
                            renderStreamingBodyParser(outputShape);
                        } else {
                            String memberName = symbolProvider.toMemberName(httpPayloadMember.get());
                            writer.write("data.$L = http_resp.body.read", memberName);
                        }
                    } else {
                        writer
                                .write("body = http_resp.body.read")
                                .write("return data if body.empty?")
                                .write("map = $T.parse(body)", Hearth.JSON)
                                .call(() -> renderMemberParsers(outputShape));
                    }
                })
                .write("data")
                .closeBlock("end");
    }

    @Override
    protected void renderErrorParseMethod(Shape shape) {
        writer
                .openBlock("def self.parse(http_resp)")
                .write("data = $T.new", context.symbolProvider().toSymbol(shape))
                .write("body = http_resp.body.read")
                .write("return data if body.empty?")
                .write("map = $T.parse(body)", Hearth.JSON);
        renderMemberParsers(shape);
        writer
                .write("data")
                .closeBlock("end");
    }

    private class MemberDeserializer extends ShapeVisitor.Default<Void> {

        private final String jsonGetter;
        private final String dataSetter;
        private final MemberShape memberShape;
        private final boolean checkRequired;

        MemberDeserializer(MemberShape memberShape,
                           String dataSetter, String jsonGetter, boolean checkRequired) {
            this.jsonGetter = jsonGetter;
            this.dataSetter = dataSetter;
            this.memberShape = memberShape;
            this.checkRequired = checkRequired;
        }

        private String checkRequired() {
            if (this.checkRequired) {
                return " unless " + jsonGetter + ".nil?";
            } else {
                return "";
            }
        }

        /**
         * For simple shapes, just copy to the data.
         */
        @Override
        protected Void getDefault(Shape shape) {
            writer.write("$L$L$L", dataSetter, jsonGetter, checkRequired());
            return null;
        }

        private void rubyFloat() {
            writer.write("$L$T.deserialize($L)$L",
                    dataSetter, Hearth.NUMBER_HELPER, jsonGetter, checkRequired());
        }

        @Override
        public Void doubleShape(DoubleShape shape) {
            rubyFloat();
            return null;
        }

        @Override
        public Void floatShape(FloatShape shape) {
            rubyFloat();
            return null;
        }

        @Override
        public Void blobShape(BlobShape shape) {
            writer.write("$1L$3T::decode64($2L) unless $2L.nil?",
                    dataSetter, jsonGetter, RubyImportContainer.BASE64);
            return null;
        }

        @Override
        public Void timestampShape(TimestampShape shape) {
            writer.write("$L$L if $L", dataSetter,
                    TimestampFormat.parseTimestamp(
                            shape, memberShape, jsonGetter, TimestampFormatTrait.Format.EPOCH_SECONDS),
                    jsonGetter);
            return null;
        }

        /**
         * For complex shapes, simply delegate to their builder.
         */
        private void defaultComplexDeserializer(Shape shape) {
            if (checkRequired) {
                writer.write("$1L$2L.parse($3L) unless $3L.nil?",
                        dataSetter, symbolProvider.toSymbol(shape).getName(),
                        jsonGetter);
            } else {
                writer.write("$1L($2L.parse($3L) unless $3L.nil?)",
                        dataSetter, symbolProvider.toSymbol(shape).getName(),
                        jsonGetter);
            }
        }

        @Override
        public Void listShape(ListShape shape) {
            defaultComplexDeserializer(shape);
            return null;
        }

        @Override
        public Void mapShape(MapShape shape) {
            defaultComplexDeserializer(shape);
            return null;
        }

        @Override
        public Void structureShape(StructureShape shape) {
            defaultComplexDeserializer(shape);
            return null;
        }

        @Override
        public Void unionShape(UnionShape shape) {
            defaultComplexDeserializer(shape);
            return null;
        }
    }
<<<<<<< HEAD

    @Override
    protected void renderEventImplicitStructurePayloadParser(StructureShape event) {

    }

    @Override
    protected void renderEventExplicitStructurePayloadParser(MemberShape payloadMember, StructureShape shape) {

    }
}
=======
}
>>>>>>> 1c1e520d
<|MERGE_RESOLUTION|>--- conflicted
+++ resolved
@@ -295,7 +295,6 @@
             return null;
         }
     }
-<<<<<<< HEAD
 
     @Override
     protected void renderEventImplicitStructurePayloadParser(StructureShape event) {
@@ -306,7 +305,4 @@
     protected void renderEventExplicitStructurePayloadParser(MemberShape payloadMember, StructureShape shape) {
 
     }
-}
-=======
-}
->>>>>>> 1c1e520d
+}