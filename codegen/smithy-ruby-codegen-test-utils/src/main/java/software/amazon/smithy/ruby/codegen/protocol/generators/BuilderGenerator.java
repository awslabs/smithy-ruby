/*
 * Copyright Amazon.com, Inc. or its affiliates. All Rights Reserved.
 *
 * Licensed under the Apache License, Version 2.0 (the "License").
 * You may not use this file except in compliance with the License.
 * A copy of the License is located at
 *
 *  http://aws.amazon.com/apache2.0
 *
 * or in the "license" file accompanying this file. This file is distributed
 * on an "AS IS" BASIS, WITHOUT WARRANTIES OR CONDITIONS OF ANY KIND, either
 * express or implied. See the License for the specific language governing
 * permissions and limitations under the License.
 */

package software.amazon.smithy.ruby.codegen.protocol.generators;

import java.util.Optional;
import software.amazon.smithy.model.shapes.ListShape;
import software.amazon.smithy.model.shapes.MapShape;
import software.amazon.smithy.model.shapes.MemberShape;
import software.amazon.smithy.model.shapes.OperationShape;
import software.amazon.smithy.model.shapes.Shape;
import software.amazon.smithy.model.shapes.StructureShape;
import software.amazon.smithy.model.shapes.UnionShape;
import software.amazon.smithy.model.traits.HttpPayloadTrait;
import software.amazon.smithy.model.traits.HttpTrait;
import software.amazon.smithy.ruby.codegen.GenerationContext;
import software.amazon.smithy.ruby.codegen.generators.BuilderGeneratorBase;
import software.amazon.smithy.ruby.codegen.util.Streaming;

/**
 * FakeProtocol builder generator.
 */
public class BuilderGenerator extends BuilderGeneratorBase {
    /**
     * @param context generation context.
     */
    public BuilderGenerator(GenerationContext context) {
        super(context);
    }

    @Override
    protected void renderOperationBuildMethod(OperationShape operation, Shape inputShape) {
        writer.openBlock("def self.build(http_req, input:)");
        if (operation.hasTrait(HttpTrait.class)) {
            String httpMethod = operation.getTrait(HttpTrait.class).get().getMethod();
            writer.write("http_req.http_method = '$L'", httpMethod);
        };

        // checks for Payload member
        Optional<MemberShape> httpPayloadMember = inputShape.members()
                .stream()
                .filter((m) -> m.hasTrait(HttpPayloadTrait.class))
                .findFirst();
        if (httpPayloadMember.isPresent()) {
            if (Streaming.isStreaming(model, inputShape)) {
                renderStreamingBodyBuilder(inputShape);
            } else {
                // only works for String/Blob/Number data types
                writer.write("http_req.body = StringIO.new(input.$L || '')",
                        symbolProvider.toMemberName(httpPayloadMember.get()));
            }
        }
        writer.closeBlock("end");
    }

    @Override
    protected void renderStructureBuildMethod(StructureShape shape) {}

    @Override
    protected void renderListBuildMethod(ListShape shape) {}

    @Override
    protected void renderUnionBuildMethod(UnionShape shape) {}

    @Override
<<<<<<< HEAD
    protected void renderMapBuildMethod(MapShape shape) {}

=======
    protected void renderMapBuildMethod(MapShape shape) {

    }
>>>>>>> b99dc7e2
}<|MERGE_RESOLUTION|>--- conflicted
+++ resolved
@@ -66,21 +66,21 @@
     }
 
     @Override
-    protected void renderStructureBuildMethod(StructureShape shape) {}
+    protected void renderStructureBuildMethod(StructureShape shape) {
+
+    }
 
     @Override
-    protected void renderListBuildMethod(ListShape shape) {}
+    protected void renderListBuildMethod(ListShape shape) {
+
+    }
+
+    protected void renderUnionBuildMethod(UnionShape shape) {
+
+    }
 
     @Override
-    protected void renderUnionBuildMethod(UnionShape shape) {}
-
-    @Override
-<<<<<<< HEAD
-    protected void renderMapBuildMethod(MapShape shape) {}
-
-=======
     protected void renderMapBuildMethod(MapShape shape) {
 
     }
->>>>>>> b99dc7e2
 }