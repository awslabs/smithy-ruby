--- conflicted
+++ resolved
@@ -99,20 +99,19 @@
                         writer.write("http_req.body = $T.new($T.dump(data))",
                                 RubyImportContainer.STRING_IO, Hearth.JSON);
 
-<<<<<<< HEAD
-    @Override
-    protected void renderEventStreamOperationBuildMethod(OperationShape operation, Shape inputShape) {
-        writer
-                .openBlock("def self.build(http_req, input:)")
-                .closeBlock("end");
-    }
-
-=======
                     }
                 })
                 .closeBlock("end");
     }
->>>>>>> 1c1e520d
+
+    @Override
+    protected void renderEventStreamOperationBuildMethod(OperationShape operation, Shape inputShape) {
+        // TODO: implement initial request
+        writer
+                .openBlock("def self.build(http_req, input:)")
+                .closeBlock("end");
+    }
+
 
     @Override
     protected void renderStructureBuildMethod(StructureShape shape) {
