--- conflicted
+++ resolved
@@ -39,12 +39,8 @@
     class UnprocessableEntityError
       def self.parse(http_resp)
         data = Types::UnprocessableEntityError.new
-<<<<<<< HEAD
         json = Seahorse::JSON.load(http_resp.body)
-        data.errors = Parsers::AttributeErrors.parse(json['errors']) if json['errors']
-=======
         data.errors = Parsers::AttributeErrors.parse(json)
->>>>>>> 227f698e
         data
       end
     end
@@ -90,12 +86,8 @@
     class ListHighScores
       def self.parse(http_resp)
         data = Types::ListHighScoresOutput.new
-<<<<<<< HEAD
         json = Seahorse::JSON.load(http_resp.body)
-        data.high_scores = Parsers::HighScores.parse(json['high_scores']) if json['high_scores']
-=======
         data.high_scores = Parsers::HighScores.parse(json)
->>>>>>> 227f698e
         data
       end
     end
