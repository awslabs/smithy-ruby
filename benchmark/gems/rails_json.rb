--- conflicted
+++ resolved
@@ -3,6 +3,7 @@
 module Benchmark
   module Gems
     class RailsJson < Benchmark::Gem
+
       def gem_name
         'rails_json'
       end
@@ -28,11 +29,7 @@
           },
           endpoint_with_host_label_operation: {
             setup: proc do |_client|
-<<<<<<< HEAD
-              { label_member: 'label' }
-=======
               { label: 'label' }
->>>>>>> 2998dbd8
             end,
             test: proc do |client, req|
               client.endpoint_with_host_label_operation(req)
@@ -49,56 +46,6 @@
           },
           document_type_large: {
             setup: proc do |client|
-<<<<<<< HEAD
-              kitchen_sink = {
-                blob: 'Blob',
-                boolean: false,
-                double: 1.0,
-                empty_struct: {},
-                float: 1.0,
-                httpdate_timestamp: Time.now,
-                integer: 1,
-                iso8601_timestamp: Time.now,
-                json_value: 'JsonValue',
-                list_of_lists: [
-                  [
-                    'member'
-                  ]
-                ],
-                list_of_maps_of_strings: [
-                  {
-                    'key' => 'value'
-                  }
-                ],
-                list_of_structs: [
-                  {
-                    value: 'Value'
-                  }
-                ],
-                long: 1,
-                recursive_list: [
-                  {
-                    blob: 'Blob',
-                    boolean: false,
-                    double: 1.0,
-                    float: 1.0,
-                    httpdate_timestamp: Time.now,
-                    integer: 1,
-                    iso8601_timestamp: Time.now,
-                    json_value: 'JsonValue',
-                    long: 1,
-                    string: 'String',
-                    struct_with_location_name: {
-                      value: 'Value'
-                    },
-                    timestamp: Time.now,
-                    unix_timestamp: Time.now
-                  }
-                ],
-                string: 'String',
-                timestamp: Time.now,
-                unix_timestamp: Time.now
-=======
               input = {
                 "string_value": "string",
                 "document_value": [
@@ -117,7 +64,6 @@
                         }
                     }
                 ]
->>>>>>> 2998dbd8
               }
               client.stub_responses(:document_type, data: input)
               input
@@ -128,6 +74,7 @@
           }
         }
       end
+
     end
   end
 end