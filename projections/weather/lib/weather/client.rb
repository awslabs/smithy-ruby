--- conflicted
+++ resolved
@@ -15,14 +15,11 @@
     self.schema = Shapes::SCHEMA
 
     add_plugin(Weather::Plugins::Endpoint)
-<<<<<<< HEAD
     add_plugin(Weather::Plugins::Protocol)
-=======
     add_plugin(Smithy::Client::Plugins::Logging)
     add_plugin(Smithy::Client::Plugins::RaiseResponseErrors)
     add_plugin(Smithy::Client::Plugins::ResponseTarget)
     add_plugin(Smithy::Client::Plugins::NetHTTP)
->>>>>>> ecf3548e
 
     # @option options [String] :endpoint
     #  Custom Endpoint
@@ -85,43 +82,6 @@
     #  The number of seconds to wait for one block to be written (via one write(2) call).
     #  Defaults to `nil` which uses the Net::HTTP default value.
     #  @see https://docs.ruby-lang.org/en/master/Net/HTTP.html#attribute-i-write_timeout
-<<<<<<< HEAD
-    # @option options [String] :http_ca_file
-    #  The path to a CA certification file in PEM format. Defaults to `nil` which uses
-    #  the Net::HTTP default value.
-    #  @see https://docs.ruby-lang.org/en/master/Net/HTTP.html#attribute-i-ca_file
-    # @option options [String] :http_ca_path
-    #  The path of to CA directory containing certification files in PEM format. Defaults to
-    #  `nil` which uses the Net::HTTP default value.
-    #  @see https://docs.ruby-lang.org/en/master/Net/HTTP.html#attribute-i-ca_path
-    # @option options [OpenSSL::X509::Certificate] :http_cert
-    #  Sets the OpenSSL::X509::Certificate object to be used for client certification. Defaults
-    #  to `nil` which uses the Net::HTTP default value.
-    #  @see https://docs.ruby-lang.org/en/master/Net/HTTP.html#attribute-i-cert
-    # @option options [OpenSSL::X509::Store] :http_cert_store
-    #  Sets the OpenSSL::X509::Store to be used for verifying peer certificate. Defaults to
-    #  `nil` which uses the Net::HTTP default value.
-    #  @see https://docs.ruby-lang.org/en/master/Net/HTTP.html#attribute-i-cert_store
-    # @option options [OpenSSL::PKey::RSA, OpenSSL::PKey::DSA] :http_key
-    #  Sets the OpenSSL::PKey object to be used for client private key. Defaults to `nil` which
-    #  uses the Net::HTTP default value.
-    #  @see https://docs.ruby-lang.org/en/master/Net/HTTP.html#attribute-i-key
-    # @option options [Integer] :http_verify_mode (OpenSSL::SSL::VERIFY_PEER)
-    #  Sets the verify mode for SSL. Defaults to `OpenSSL::SSL::VERIFY_PEER`.
-    #  @see https://docs.ruby-lang.org/en/master/Net/HTTP.html#attribute-i-verify_mode
-    # @option options [Boolean] :http_debug_output
-    #  When `true`, Net::HTTP debug output will be sent to the configured logger.
-    #  @see https://docs.ruby-lang.org/en/master/Net/HTTP.html#method-i-set_debug_output
-    # @option options [URI::HTTP, String] :http_proxy
-    #  A proxy to send requests through. Formatted like 'http://proxy.com:123'.
-    # @option options [Weather::EndpointProvider] :endpoint_provider
-    #  The endpoint provider used to resolve endpoints. Any object that responds to
-    #  `#resolve_endpoint(parameters)`.
-    # @option options [String] :endpoint
-    #  Custom Endpoint
-    # @option options [Smithy::Client::Protocols::ProtocolBase] :protocol (Smithy::Client::Protocols::RPCV2)
-    #  TODO
-=======
     # @option options [Symbol] :log_level (info)
     #  The log level to send messages to the logger at.
     # @option options [Logger] :logger
@@ -130,7 +90,6 @@
     # @option options [Boolean] :raise_response_errors (true)
     #  When `true`, response errors are raised. When `false`, the error is placed on the
     #  output in the {Smithy::Client::Output#error error accessor}.
->>>>>>> ecf3548e
     def initialize(*args)
       super
     end
