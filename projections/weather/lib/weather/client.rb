# frozen_string_literal: true

# This is generated code!

require_relative 'plugins/endpoint'
require_relative 'plugins/protocol'
require 'smithy-client/plugins/logging'
require 'smithy-client/plugins/net_http'
require 'smithy-client/plugins/param_validator'
require 'smithy-client/plugins/raise_response_errors'
require 'smithy-client/plugins/response_target'

module Weather
  # An API client for Weather.
  # See {#initialize} for a full list of supported configuration options.
  class Client < Smithy::Client::Base
    self.schema = Shapes::SCHEMA

    add_plugin(Weather::Plugins::Endpoint)
    add_plugin(Weather::Plugins::Protocol)
    add_plugin(Smithy::Client::Plugins::Logging)
    add_plugin(Smithy::Client::Plugins::NetHTTP)
    add_plugin(Smithy::Client::Plugins::ParamValidator)
    add_plugin(Smithy::Client::Plugins::RaiseResponseErrors)
    add_plugin(Smithy::Client::Plugins::ResponseTarget)

<<<<<<< HEAD
    # @option options [String] :endpoint
    #  Custom Endpoint
    # @option options [Weather::EndpointProvider] :endpoint_provider
    #  The endpoint provider used to resolve endpoints. Any object that responds to
    #  `#resolve_endpoint(parameters)`.
    # @option options [String] :http_ca_file
    #  The path to a CA certification file in PEM format. Defaults to `nil` which uses
    #  the Net::HTTP default value.
    #  @see https://docs.ruby-lang.org/en/master/Net/HTTP.html#attribute-i-ca_file
    # @option options [String] :http_ca_path
    #  The path of to CA directory containing certification files in PEM format. Defaults to
    #  `nil` which uses the Net::HTTP default value.
    #  @see https://docs.ruby-lang.org/en/master/Net/HTTP.html#attribute-i-ca_path
    # @option options [OpenSSL::X509::Certificate] :http_cert
    #  Sets the OpenSSL::X509::Certificate object to be used for client certification. Defaults
    #  to `nil` which uses the Net::HTTP default value.
    #  @see https://docs.ruby-lang.org/en/master/Net/HTTP.html#attribute-i-cert
    # @option options [OpenSSL::X509::Store] :http_cert_store
    #  Sets the OpenSSL::X509::Store to be used for verifying peer certificate. Defaults to
    #  `nil` which uses the Net::HTTP default value.
    #  @see https://docs.ruby-lang.org/en/master/Net/HTTP.html#attribute-i-cert_store
    # @option options [Numeric] :http_continue_timeout
    #  Sets the continue timeout value, which is the number of seconds to wait for an
    #  expected 100 Continue response. If the HTTP object does not receive a response
    #  in this many seconds it sends the request body. Defaults to `nil` which uses the
    #  Net::HTTP default value.
    #  @see https://docs.ruby-lang.org/en/master/Net/HTTP.html#attribute-i-continue_timeout
    # @option options [Boolean] :http_debug_output
    #  When `true`, Net::HTTP debug output will be sent to the configured logger.
    #  @see https://docs.ruby-lang.org/en/master/Net/HTTP.html#method-i-set_debug_output
    # @option options [Numeric] :http_keep_alive_timeout
    #  The number of seconds to keep the connection open after a request is sent. If a
    #  new request is made during the given interval, the still-open connection is used;
    #  otherwise the connection will have been closed and a new connection is opened.
    #  Defaults to `nil` which uses the Net::HTTP default value.
    #  @see https://docs.ruby-lang.org/en/master/Net/HTTP.html#attribute-i-keep_alive_timeout
    # @option options [OpenSSL::PKey::RSA, OpenSSL::PKey::DSA] :http_key
    #  Sets the OpenSSL::PKey object to be used for client private key. Defaults to `nil` which
    #  uses the Net::HTTP default value.
    #  @see https://docs.ruby-lang.org/en/master/Net/HTTP.html#attribute-i-key
    # @option options [Numeric] :http_open_timeout
    #  The number of seconds to wait for a connection to open. If the connection is not
    #  made in the given interval, an exception is raised. Defaults to `nil` which uses
    #  the Net::HTTP default value.
    #  @see https://docs.ruby-lang.org/en/master/Net/HTTP.html#attribute-i-open_timeout
    # @option options [URI::HTTP, String] :http_proxy
    #  A proxy to send requests through. Formatted like 'http://proxy.com:123'.
    # @option options [Numeric] :http_read_timeout
    #  The number of seconds to wait for one block to be read (via one read(2) call).
    #  Defaults to `nil` which uses the Net::HTTP default value.
    #  @see https://docs.ruby-lang.org/en/master/Net/HTTP.html#attribute-i-read_timeout
    # @option options [Numeric] :http_ssl_timeout
    #  Sets the SSL timeout seconds. Defaults to `nil` which uses the Net::HTTP default value.
    #  @see https://docs.ruby-lang.org/en/master/Net/HTTP.html#attribute-i-ssl_timeout
    # @option options [Integer] :http_verify_mode (OpenSSL::SSL::VERIFY_PEER)
    #  Sets the verify mode for SSL. Defaults to `OpenSSL::SSL::VERIFY_PEER`.
    #  @see https://docs.ruby-lang.org/en/master/Net/HTTP.html#attribute-i-verify_mode
    # @option options [Numeric] :http_write_timeout
    #  The number of seconds to wait for one block to be written (via one write(2) call).
    #  Defaults to `nil` which uses the Net::HTTP default value.
    #  @see https://docs.ruby-lang.org/en/master/Net/HTTP.html#attribute-i-write_timeout
    # @option options [Symbol] :log_level (info)
    #  The log level to send messages to the logger at.
    # @option options [Logger] :logger
    #  The Logger instance to send log messages to. If this option is not set,
    #  logging is disabled.
    # @option options [Smithy::Client::Protocols::RPCv2] :protocol (Smithy::Client::Protocols::RPCv2)
    #  Allows you to overwrite default protocol. The given protocol
    #  must provide the following functionalities:
    #  - `build`
    #  - `parse`
    #  - `error`
    #  See existing protocols within Smithy::Client::Protocols for examples.
    # @option options [Boolean] :raise_response_errors (true)
    #  When `true`, response errors are raised. When `false`, the error is placed on the
    #  output in the {Smithy::Client::Output#error error accessor}.
=======
    # @overload initialize(options)
    #   @option options [String] :endpoint
    #    Custom Endpoint
    #   @option options [Weather::EndpointProvider] :endpoint_provider
    #    The endpoint provider used to resolve endpoints. Any object that responds to
    #    `#resolve_endpoint(parameters)`.
    #   @option options [String] :http_ca_file
    #    The path to a CA certification file in PEM format. Defaults to `nil` which uses
    #    the Net::HTTP default value.
    #   @see https://docs.ruby-lang.org/en/master/Net/HTTP.html#attribute-i-ca_file
    #   @option options [String] :http_ca_path
    #    The path of to CA directory containing certification files in PEM format. Defaults to
    #    `nil` which uses the Net::HTTP default value.
    #    @see https://docs.ruby-lang.org/en/master/Net/HTTP.html#attribute-i-ca_path
    #   @option options [OpenSSL::X509::Certificate] :http_cert
    #    Sets the OpenSSL::X509::Certificate object to be used for client certification. Defaults
    #    to `nil` which uses the Net::HTTP default value.
    #    @see https://docs.ruby-lang.org/en/master/Net/HTTP.html#attribute-i-cert
    #   @option options [OpenSSL::X509::Store] :http_cert_store
    #    Sets the OpenSSL::X509::Store to be used for verifying peer certificate. Defaults to
    #    `nil` which uses the Net::HTTP default value.
    #    @see https://docs.ruby-lang.org/en/master/Net/HTTP.html#attribute-i-cert_store
    #   @option options [Numeric] :http_continue_timeout
    #    Sets the continue timeout value, which is the number of seconds to wait for an
    #    expected 100 Continue response. If the HTTP object does not receive a response
    #    in this many seconds it sends the request body. Defaults to `nil` which uses the
    #    Net::HTTP default value.
    #    @see https://docs.ruby-lang.org/en/master/Net/HTTP.html#attribute-i-continue_timeout
    #   @option options [Boolean] :http_debug_output
    #    When `true`, Net::HTTP debug output will be sent to the configured logger.
    #    @see https://docs.ruby-lang.org/en/master/Net/HTTP.html#method-i-set_debug_output
    #   @option options [Numeric] :http_keep_alive_timeout
    #    The number of seconds to keep the connection open after a request is sent. If a
    #    new request is made during the given interval, the still-open connection is used;
    #    otherwise the connection will have been closed and a new connection is opened.
    #    Defaults to `nil` which uses the Net::HTTP default value.
    #    @see https://docs.ruby-lang.org/en/master/Net/HTTP.html#attribute-i-keep_alive_timeout
    #   @option options [OpenSSL::PKey::RSA, OpenSSL::PKey::DSA] :http_key
    #    Sets the OpenSSL::PKey object to be used for client private key. Defaults to `nil` which
    #    uses the Net::HTTP default value.
    #    @see https://docs.ruby-lang.org/en/master/Net/HTTP.html#attribute-i-key
    #   @option options [Numeric] :http_open_timeout
    #    The number of seconds to wait for a connection to open. If the connection is not
    #    made in the given interval, an exception is raised. Defaults to `nil` which uses
    #    the Net::HTTP default value.
    #    @see https://docs.ruby-lang.org/en/master/Net/HTTP.html#attribute-i-open_timeout
    #   @option options [URI::HTTP, String] :http_proxy
    #    A proxy to send requests through. Formatted like 'http://proxy.com:123'.
    #   @option options [Numeric] :http_read_timeout
    #    The number of seconds to wait for one block to be read (via one read(2) call).
    #    Defaults to `nil` which uses the Net::HTTP default value.
    #    @see https://docs.ruby-lang.org/en/master/Net/HTTP.html#attribute-i-read_timeout
    #   @option options [Numeric] :http_ssl_timeout
    #    Sets the SSL timeout seconds. Defaults to `nil` which uses the Net::HTTP default value.
    #    @see https://docs.ruby-lang.org/en/master/Net/HTTP.html#attribute-i-ssl_timeout
    #   @option options [Integer] :http_verify_mode (OpenSSL::SSL::VERIFY_PEER)
    #    Sets the verify mode for SSL. Defaults to `OpenSSL::SSL::VERIFY_PEER`.
    #    @see https://docs.ruby-lang.org/en/master/Net/HTTP.html#attribute-i-verify_mode
    #   @option options [Numeric] :http_write_timeout
    #    The number of seconds to wait for one block to be written (via one write(2) call).
    #    Defaults to `nil` which uses the Net::HTTP default value.
    #    @see https://docs.ruby-lang.org/en/master/Net/HTTP.html#attribute-i-write_timeout
    #   @option options [Symbol] :log_level (info)
    #    The log level to send messages to the logger at.
    #   @option options [Logger] :logger
    #    The Logger instance to send log messages to. If this option is not set,
    #    logging is disabled.
    #   @option options [Boolean] :raise_response_errors (true)
    #    When `true`, response errors are raised. When `false`, the error is placed on the
    #    output in the {Smithy::Client::Output#error error accessor}.
    #   @option options [Boolean] :validate_params (true)
    #    When `true`, request parameters are validated before sending the request.
>>>>>>> 0519edd2
    def initialize(*args)
      super
    end

    # @example Request syntax with placeholder values
    #   params = {
    #     city_id: "CityId", # required
    #   }
    #   options = {}
    #   output = client.get_city(params, options)
    # @example Response structure with placeholder values
    #   output.to_h #=>
    #   {
    #     name: "String", # required
    #     coordinates: { # required
    #       latitude: 1.0, # required
    #       longitude: 1.0, # required
    #     }
    #   }
    def get_city(params = {}, options = {})
      input = build_input(:get_city, params)
      input.send_request(options)
    end

    # @example Request syntax with placeholder values
    #   params = {}
    #   options = {}
    #   output = client.get_current_time(params, options)
    # @example Response structure with placeholder values
    #   output.to_h #=>
    #   {
    #     time: Time.now, # required
    #   }
    def get_current_time(params = {}, options = {})
      input = build_input(:get_current_time, params)
      input.send_request(options)
    end

    # @example Request syntax with placeholder values
    #   params = {
    #     city_id: "CityId", # required
    #   }
    #   options = {}
    #   output = client.get_forecast(params, options)
    # @example Response structure with placeholder values
    #   output.to_h #=>
    #   {
    #     chance_of_rain: 1.0
    #   }
    def get_forecast(params = {}, options = {})
      input = build_input(:get_forecast, params)
      input.send_request(options)
    end

    # @example Request syntax with placeholder values
    #   params = {
    #     next_token: "String",
    #     page_size: 1
    #   }
    #   options = {}
    #   output = client.list_cities(params, options)
    # @example Response structure with placeholder values
    #   output.to_h #=>
    #   {
    #     next_token: "String",
    #     items: [ # required
    #       {
    #         city_id: "CityId", # required
    #         name: "String", # required
    #       }
    #     ]
    #   }
    def list_cities(params = {}, options = {})
      input = build_input(:list_cities, params)
      input.send_request(options)
    end

    private

    def build_input(operation_name, params)
      handlers = @handlers.for(operation_name)
      context = Smithy::Client::HandlerContext.new(
        operation_name: operation_name,
        operation: config.schema.operation(operation_name),
        client: self,
        params: params,
        config: config
      )
      context[:gem_name] = 'weather'
      context[:gem_version] = '1.0.0'
      Smithy::Client::Input.new(handlers: handlers, context: context)
    end
  end
end<|MERGE_RESOLUTION|>--- conflicted
+++ resolved
@@ -24,84 +24,6 @@
     add_plugin(Smithy::Client::Plugins::RaiseResponseErrors)
     add_plugin(Smithy::Client::Plugins::ResponseTarget)
 
-<<<<<<< HEAD
-    # @option options [String] :endpoint
-    #  Custom Endpoint
-    # @option options [Weather::EndpointProvider] :endpoint_provider
-    #  The endpoint provider used to resolve endpoints. Any object that responds to
-    #  `#resolve_endpoint(parameters)`.
-    # @option options [String] :http_ca_file
-    #  The path to a CA certification file in PEM format. Defaults to `nil` which uses
-    #  the Net::HTTP default value.
-    #  @see https://docs.ruby-lang.org/en/master/Net/HTTP.html#attribute-i-ca_file
-    # @option options [String] :http_ca_path
-    #  The path of to CA directory containing certification files in PEM format. Defaults to
-    #  `nil` which uses the Net::HTTP default value.
-    #  @see https://docs.ruby-lang.org/en/master/Net/HTTP.html#attribute-i-ca_path
-    # @option options [OpenSSL::X509::Certificate] :http_cert
-    #  Sets the OpenSSL::X509::Certificate object to be used for client certification. Defaults
-    #  to `nil` which uses the Net::HTTP default value.
-    #  @see https://docs.ruby-lang.org/en/master/Net/HTTP.html#attribute-i-cert
-    # @option options [OpenSSL::X509::Store] :http_cert_store
-    #  Sets the OpenSSL::X509::Store to be used for verifying peer certificate. Defaults to
-    #  `nil` which uses the Net::HTTP default value.
-    #  @see https://docs.ruby-lang.org/en/master/Net/HTTP.html#attribute-i-cert_store
-    # @option options [Numeric] :http_continue_timeout
-    #  Sets the continue timeout value, which is the number of seconds to wait for an
-    #  expected 100 Continue response. If the HTTP object does not receive a response
-    #  in this many seconds it sends the request body. Defaults to `nil` which uses the
-    #  Net::HTTP default value.
-    #  @see https://docs.ruby-lang.org/en/master/Net/HTTP.html#attribute-i-continue_timeout
-    # @option options [Boolean] :http_debug_output
-    #  When `true`, Net::HTTP debug output will be sent to the configured logger.
-    #  @see https://docs.ruby-lang.org/en/master/Net/HTTP.html#method-i-set_debug_output
-    # @option options [Numeric] :http_keep_alive_timeout
-    #  The number of seconds to keep the connection open after a request is sent. If a
-    #  new request is made during the given interval, the still-open connection is used;
-    #  otherwise the connection will have been closed and a new connection is opened.
-    #  Defaults to `nil` which uses the Net::HTTP default value.
-    #  @see https://docs.ruby-lang.org/en/master/Net/HTTP.html#attribute-i-keep_alive_timeout
-    # @option options [OpenSSL::PKey::RSA, OpenSSL::PKey::DSA] :http_key
-    #  Sets the OpenSSL::PKey object to be used for client private key. Defaults to `nil` which
-    #  uses the Net::HTTP default value.
-    #  @see https://docs.ruby-lang.org/en/master/Net/HTTP.html#attribute-i-key
-    # @option options [Numeric] :http_open_timeout
-    #  The number of seconds to wait for a connection to open. If the connection is not
-    #  made in the given interval, an exception is raised. Defaults to `nil` which uses
-    #  the Net::HTTP default value.
-    #  @see https://docs.ruby-lang.org/en/master/Net/HTTP.html#attribute-i-open_timeout
-    # @option options [URI::HTTP, String] :http_proxy
-    #  A proxy to send requests through. Formatted like 'http://proxy.com:123'.
-    # @option options [Numeric] :http_read_timeout
-    #  The number of seconds to wait for one block to be read (via one read(2) call).
-    #  Defaults to `nil` which uses the Net::HTTP default value.
-    #  @see https://docs.ruby-lang.org/en/master/Net/HTTP.html#attribute-i-read_timeout
-    # @option options [Numeric] :http_ssl_timeout
-    #  Sets the SSL timeout seconds. Defaults to `nil` which uses the Net::HTTP default value.
-    #  @see https://docs.ruby-lang.org/en/master/Net/HTTP.html#attribute-i-ssl_timeout
-    # @option options [Integer] :http_verify_mode (OpenSSL::SSL::VERIFY_PEER)
-    #  Sets the verify mode for SSL. Defaults to `OpenSSL::SSL::VERIFY_PEER`.
-    #  @see https://docs.ruby-lang.org/en/master/Net/HTTP.html#attribute-i-verify_mode
-    # @option options [Numeric] :http_write_timeout
-    #  The number of seconds to wait for one block to be written (via one write(2) call).
-    #  Defaults to `nil` which uses the Net::HTTP default value.
-    #  @see https://docs.ruby-lang.org/en/master/Net/HTTP.html#attribute-i-write_timeout
-    # @option options [Symbol] :log_level (info)
-    #  The log level to send messages to the logger at.
-    # @option options [Logger] :logger
-    #  The Logger instance to send log messages to. If this option is not set,
-    #  logging is disabled.
-    # @option options [Smithy::Client::Protocols::RPCv2] :protocol (Smithy::Client::Protocols::RPCv2)
-    #  Allows you to overwrite default protocol. The given protocol
-    #  must provide the following functionalities:
-    #  - `build`
-    #  - `parse`
-    #  - `error`
-    #  See existing protocols within Smithy::Client::Protocols for examples.
-    # @option options [Boolean] :raise_response_errors (true)
-    #  When `true`, response errors are raised. When `false`, the error is placed on the
-    #  output in the {Smithy::Client::Output#error error accessor}.
-=======
     # @overload initialize(options)
     #   @option options [String] :endpoint
     #    Custom Endpoint
@@ -174,7 +96,6 @@
     #    output in the {Smithy::Client::Output#error error accessor}.
     #   @option options [Boolean] :validate_params (true)
     #    When `true`, request parameters are validated before sending the request.
->>>>>>> 0519edd2
     def initialize(*args)
       super
     end
