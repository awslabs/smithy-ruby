--- conflicted
+++ resolved
@@ -40,10 +40,7 @@
     # @return [Array] An ordered list of interceptors
     attr_reader :interceptors
 
-<<<<<<< HEAD
-=======
     # @api private
->>>>>>> f06632aa
     def interceptor_context(input, output)
       Hearth::InterceptorContext.new(
         input: input,
