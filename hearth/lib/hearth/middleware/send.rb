--- conflicted
+++ resolved
@@ -28,46 +28,14 @@
       # @param context
       # @return [Output]
       def call(input, context)
-<<<<<<< HEAD
-
-        # modify_before_transmit hook
-        # exception behavior - exceptions set to output.error and control
-        # bubbles up to modifyBeforeAttemptCompletion
-        context.interceptors.reverse.each do |i|
-          if i.respond_to?(:modify_before_transmit)
-            begin
-              i.modify_before_transmit(context.interceptor_context(input, nil))
-            rescue StandardError => e
-              return Hearth::Output.new(error: e)
-            end
-          end
-        end
-
-        # read_before_transmit hook
-        # exception behavior - exceptions set to output.error and control
-        # bubbles up to modifyBeforeAttemptCompletion
-        context.interceptors.reverse.each do |i|
-          if i.respond_to?(:read_before_transmit)
-            begin
-              i.read_before_transmit(context.interceptor_context(input, nil))
-            rescue StandardError => e
-              return Hearth::Output.new(error: e)
-            end
-          end
-        end
-
-=======
+	# TODO: Add modify and read_before_transmit hooks
         output = Output.new
->>>>>>> 1c7c684c
         if @stub_responses
           stub = @stubs.next(context.operation_name)
           apply_stub(stub, input, context, output)
-<<<<<<< HEAD
-=======
           if context.response.body.respond_to?(:rewind)
             context.response.body.rewind
           end
->>>>>>> 1c7c684c
         else
           # TODO: should this instead raise NetworkingError?
           resp_or_error = @client.transmit(
@@ -75,29 +43,11 @@
             response: context.response,
             logger: context.logger
           )
-<<<<<<< HEAD
-          output = Output.new
-        end
-
-        # read_after_transmit hook
-        # exception behavior - exceptions set to output.error and control
-        # bubbles up to modifyBeforeAttemptCompletion
-        context.interceptors.reverse.each do |i|
-          if i.respond_to?(:read_after_transmit)
-            begin
-              i.read_after_transmit(context.interceptor_context(input, output))
-            rescue StandardError => e
-              return Hearth::Output.new(error: e)
-            end
-          end
-        end
-
-=======
           if resp_or_error.is_a?(Hearth::NetworkingError)
             output.error = resp_or_error
           end
         end
->>>>>>> 1c7c684c
+	# TODO: Add read after transmit hook
         output
       end
 
