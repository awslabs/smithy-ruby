AllCops:
  NewCops: enable
  TargetRubyVersion: 3.0

Metrics:
  Exclude:
    - 'spec/**/*.rb'

Metrics/AbcSize:
  Exclude:
    - 'spec/**/*.rb'
    - 'lib/hearth/http/client.rb'
<<<<<<< HEAD
    - 'lib/hearth/middleware/send.rb'

Metrics/CyclomaticComplexity:
  Exclude:
=======
    - 'lib/hearth/middleware/retry.rb'
>>>>>>> d685789a
    - 'lib/hearth/middleware/send.rb'

Metrics/BlockLength:
  Exclude:
    - 'spec/**/*.rb'
    - 'lib/hearth/middleware/retry.rb'

Gemspec/RequireMFA:
  Exclude:
    - '**/*.gemspec'

Layout/LineLength:
  Max: 80

Metrics/MethodLength:
  Max: 20
  Exclude:
    - 'spec/**/*.rb'
    - 'lib/hearth/middleware/*.rb'

Metrics/ClassLength:
  Exclude:
    - 'lib/hearth/http/client.rb'
    - 'lib/hearth/middleware_builder.rb'

Metrics/ParameterLists:
  Exclude:
    - 'lib/hearth/middleware/send.rb'

Style/Documentation:
  Exclude:
    - 'spec/**/*.rb'

Style/RescueModifier:
  Exclude:
    - 'lib/hearth/query/param_matcher.rb'<|MERGE_RESOLUTION|>--- conflicted
+++ resolved
@@ -10,14 +10,11 @@
   Exclude:
     - 'spec/**/*.rb'
     - 'lib/hearth/http/client.rb'
-<<<<<<< HEAD
+    - 'lib/hearth/middleware/retry.rb'
     - 'lib/hearth/middleware/send.rb'
 
 Metrics/CyclomaticComplexity:
   Exclude:
-=======
-    - 'lib/hearth/middleware/retry.rb'
->>>>>>> d685789a
     - 'lib/hearth/middleware/send.rb'
 
 Metrics/BlockLength:
