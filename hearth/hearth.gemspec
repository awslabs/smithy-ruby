# frozen_string_literal: true

Gem::Specification.new do |spec|
  spec.name          = 'hearth'
  spec.version       = File.read(File.expand_path('VERSION', __dir__)).strip
  spec.summary       = 'A base library for Smithy generated SDKs'
  spec.authors       = ['Amazon Web Services']
  spec.homepage      = 'https://github.com/smithy-lang/smithy-ruby'
  spec.require_paths = ['lib']
  spec.files         = Dir['CHANGELOG.md', 'VERSION',
                           'lib/**/*.rb', 'sig/lib/**/*.rbs']

  spec.required_ruby_version = '>= 3.0'

<<<<<<< HEAD
  spec.add_runtime_dependency 'http2'
  spec.add_runtime_dependency 'jmespath', '~> 1.4'
  spec.add_runtime_dependency 'rexml', '~> 3.2', '>= 3.2.4'
=======
  spec.add_dependency 'jmespath'
  spec.add_dependency 'rexml'
>>>>>>> b99dc7e2

  spec.license = 'Apache-2.0'
end<|MERGE_RESOLUTION|>--- conflicted
+++ resolved
@@ -12,14 +12,9 @@
 
   spec.required_ruby_version = '>= 3.0'
 
-<<<<<<< HEAD
   spec.add_runtime_dependency 'http2'
-  spec.add_runtime_dependency 'jmespath', '~> 1.4'
-  spec.add_runtime_dependency 'rexml', '~> 3.2', '>= 3.2.4'
-=======
-  spec.add_dependency 'jmespath'
-  spec.add_dependency 'rexml'
->>>>>>> b99dc7e2
+  spec.add_runtime_dependency 'jmespath'
+  spec.add_runtime_dependency 'rexml'
 
   spec.license = 'Apache-2.0'
 end