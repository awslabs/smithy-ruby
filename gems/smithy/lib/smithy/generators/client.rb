--- conflicted
+++ resolved
@@ -26,12 +26,7 @@
 
       private
 
-<<<<<<< HEAD
       def gem_files
-=======
-      # rubocop:disable Metrics
-      def source_files
->>>>>>> f908d1fe
         Enumerator.new do |e|
           e.yield "#{@gem_name}.gemspec", Views::Client::Gemspec.new(@plan).render
           e.yield '.rubocop.yml', Views::Client::RubocopYml.new(@plan).render
@@ -40,6 +35,8 @@
           e.yield "lib/#{@gem_name}/customizations.rb", Views::Client::Customizations.new.render
 
           spec_files.each { |file, content| e.yield file, content }
+
+          rbs_files.each { |file, content| e.yield file, content }
         end
       end
 
@@ -62,7 +59,12 @@
         Enumerator.new do |e|
           e.yield 'spec/spec_helper.rb', Views::Client::SpecHelper.new(@plan).render
           e.yield "spec/#{@gem_name}/endpoint_provider_spec.rb", Views::Client::EndpointProviderSpec.new(@plan).render
+        end
+      end
 
+      # rubocop:disable Metrics/AbcSize
+      def rbs_files
+        Enumerator.new do |e|
           e.yield "sig/#{@gem_name}.rbs", Views::Client::ModuleRbs.new(@plan).render
           e.yield 'sig/client.rbs', Views::Client::ClientRbs.new(@plan).render
           e.yield 'sig/errors.rbs', Views::Client::ErrorsRbs.new(@plan).render
@@ -72,7 +74,7 @@
           e.yield 'sig/types.rbs', Views::Client::TypesRbs.new(@plan).render
         end
       end
-<<<<<<< HEAD
+      # rubocop:enable Metrics/AbcSize
 
       def code_generated_plugins
         Enumerator.new do |e|
@@ -83,9 +85,6 @@
           )
         end
       end
-=======
-      # rubocop:enable Metrics
->>>>>>> f908d1fe
 
       def should_skip_customizations?
         Dir["#{destination_root}/**/*"].any? { |f| f.include?('/customizations.rb') }
