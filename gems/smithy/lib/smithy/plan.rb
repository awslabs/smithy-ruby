--- conflicted
+++ resolved
@@ -5,10 +5,6 @@
   class Plan
     # @param [Hash] model The API model as a JSON hash.
     # @param [Symbol] type The type of code to generate, either :client, :server, or :schema.
-<<<<<<< HEAD
-    # @param [Hash] options The options passed to the generator.
-    # rubocop:disable Metrics/AbcSize
-=======
     # @param [Hash] options
     # @option options [String] :name The name of the service to generate code for.
     # @option options [String] :module_name The module name for clients and schemas.
@@ -19,17 +15,12 @@
     # @option options [String] :destination_root The destination directory for the generated code.
     #  If not provided, source code will be generated to STDOUT.
     # @option options [Boolean] :quiet Whether to suppress output.
->>>>>>> a525190d
     def initialize(model, type, options = {})
       @model = model
       @type = type
       @service = find_service(model['shapes'])
 
       @name = options.fetch(:name, default_name(service))
-<<<<<<< HEAD
-      @identifier = @name.downcase
-=======
->>>>>>> a525190d
       @module_name = options.fetch(:module_name, @name)
       @gem_name = options.fetch(:gem_name, default_gem_name(@module_name, @type))
       @gem_version = options.fetch(:gem_version)
@@ -40,7 +31,6 @@
       Welds.load!(self)
       @welds = Welds.for(@service)
     end
-    # rubocop:enable Metrics/AbcSize
 
     # @return [Hash] The API model as a JSON hash.
     attr_reader :model
@@ -51,17 +41,6 @@
     # @return [Hash<String, Hash>] The service shape for the shapes.
     attr_reader :service
 
-<<<<<<< HEAD
-    # @return [String] The name of the service to generate code for. (e.g. Weather)
-    #  Defaults to the name of the first service shape found in the model.
-    attr_reader :name
-
-    # @return [String] The service shape identifier. (e.g. weather)
-    attr_reader :identifier
-
-    # @return [String] The gem name for clients and schemas.
-    #  Defaults to a gem name derived from the module name, suffixed with '-schema' if type is schema.
-=======
     # @return [String] The name of the service.
     attr_reader :name
 
@@ -69,22 +48,12 @@
     attr_reader :module_name
 
     # @return [String] The gem name for clients and schemas.
->>>>>>> a525190d
     attr_reader :gem_name
 
     # @return [String] The version of the gem to generate.
     attr_reader :gem_version
 
-<<<<<<< HEAD
-    # @return [String] The module name for clients and schemas.
-    #  Defaults to the name of the service.
-    attr_reader :module_name
-
     # @return [String] The destination directory for the generated code.
-    #  If not provided, source code will be generated to STDOUT.
-=======
-    # @return [String] The destination directory for the generated code.
->>>>>>> a525190d
     attr_reader :destination_root
 
     # @return [Boolean] Whether to suppress output.
@@ -111,11 +80,7 @@
       gem_name = module_name.split('::').map do |part|
         part.gsub(/([a-z\d])([A-Z])/, '\1_\2').downcase
       end.join('-')
-<<<<<<< HEAD
-      type == :schema ? "#{gem_name}-schema" : gem_name
-=======
       type == :schema ? "#{gem_name.downcase}-schema" : gem_name.downcase
->>>>>>> a525190d
     end
   end
 end