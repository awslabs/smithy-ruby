# frozen_string_literal: true

module Smithy
  # The Plan class is a simple data structure that holds the model, type, and options for a generator.
  class Plan
    # @param [Hash] model The API model as a JSON hash.
    # @param [Symbol] type The type of code to generate, either :client, :server, or :types.
    # @param [Hash] options The options passed to the generator.
    def initialize(model, type, options = {})
      @type = type
      @options = options
<<<<<<< HEAD
      # TODO: Where should this happen.  In old V4, these were part of generation context
      # build maps of id to binding for all available endpoint bindings
      # TODO: We need to validate somewhere that all of the builtin's used in a ruleset have valid bindings
      @built_in_bindings = Smithy::Weld.descendants.map(&:built_in_bindings).flatten.compact.to_h { |b| [b.id, b] }
      @function_bindings = Smithy::Weld.descendants.map(&:function_bindings).flatten.compact.to_h { |b| [b.id, b] }
=======

      Welds.load!(self)
      @welds = Welds.for(model)
      Polishes.load!(self)
      @polishes = Polishes.for(model)

      @welds.each { |weld| weld.preprocess(model) }
      @model = Vise::Model.new(model)
>>>>>>> ec4def3b
    end

    # @return [Vise::Model] The API model wrapped by Vise.
    attr_reader :model

    # @return [Symbol] The type of code to generate.
    attr_reader :type

    # @return [Hash] The options passed to the generator.
    attr_reader :options

<<<<<<< HEAD
    # @return [Hash[String, BuiltInBinding]] Array of all registered builtins
    attr_reader :built_in_bindings

    # @return [Hash[String, FunctionBinding]] Array of all registered functions
    attr_reader :function_bindings
=======
    # @return [Array<Weld>] The welds that apply to this plan.
    attr_reader :welds

    # @return [Array<Polish>] The polishes that apply to this plan.
    attr_reader :polishes
>>>>>>> ec4def3b
  end
end<|MERGE_RESOLUTION|>--- conflicted
+++ resolved
@@ -9,13 +9,6 @@
     def initialize(model, type, options = {})
       @type = type
       @options = options
-<<<<<<< HEAD
-      # TODO: Where should this happen.  In old V4, these were part of generation context
-      # build maps of id to binding for all available endpoint bindings
-      # TODO: We need to validate somewhere that all of the builtin's used in a ruleset have valid bindings
-      @built_in_bindings = Smithy::Weld.descendants.map(&:built_in_bindings).flatten.compact.to_h { |b| [b.id, b] }
-      @function_bindings = Smithy::Weld.descendants.map(&:function_bindings).flatten.compact.to_h { |b| [b.id, b] }
-=======
 
       Welds.load!(self)
       @welds = Welds.for(model)
@@ -24,7 +17,10 @@
 
       @welds.each { |weld| weld.preprocess(model) }
       @model = Vise::Model.new(model)
->>>>>>> ec4def3b
+
+      # TODO: We need to validate somewhere that all of the builtin's used in a ruleset have valid bindings
+      @built_in_bindings = @welds.map(&:built_in_bindings).flatten.compact.to_h { |b| [b.id, b] }
+      @function_bindings = @welds.map(&:function_bindings).flatten.compact.to_h { |b| [b.id, b] }
     end
 
     # @return [Vise::Model] The API model wrapped by Vise.
@@ -36,18 +32,16 @@
     # @return [Hash] The options passed to the generator.
     attr_reader :options
 
-<<<<<<< HEAD
+    # @return [Array<Weld>] The welds that apply to this plan.
+    attr_reader :welds
+
+    # @return [Array<Polish>] The polishes that apply to this plan.
+    attr_reader :polishes
+
     # @return [Hash[String, BuiltInBinding]] Array of all registered builtins
     attr_reader :built_in_bindings
 
     # @return [Hash[String, FunctionBinding]] Array of all registered functions
     attr_reader :function_bindings
-=======
-    # @return [Array<Weld>] The welds that apply to this plan.
-    attr_reader :welds
-
-    # @return [Array<Polish>] The polishes that apply to this plan.
-    attr_reader :polishes
->>>>>>> ec4def3b
   end
 end