# frozen_string_literal: true

module Smithy
  # Base class that all welds must inherit from. Includes hooks for the forging process.
  class Weld
    # @param [Plan] plan The plan to weld with.
    def initialize(plan)
      @plan = plan
    end

<<<<<<< HEAD
    # Called before the model is loaded.
    def self.preprocess(_model)
=======
    # Called to determine if the weld should be applied for this model.
    # @param [Hash] _model
    # @return [Boolean] (true) True if the weld should be applied, false otherwise.
    def for?(_model)
      true
    end

    # Preprocess the model. Called before the model is loaded.
    # @param [Hash] _model
    def preprocess(_model)
>>>>>>> ec4def3b
      # no-op
    end

    # Called when constructing a plan
    # @return [BuiltInBinding] list of built in bindings for use in endpoint rules.
    def self.built_in_bindings
      []
    end

    # Called when constructing a plan
    # @return [FunctionBinding] list of function bindings for use in endpoint rules.
    def self.function_bindings
      []
    end
  end
end<|MERGE_RESOLUTION|>--- conflicted
+++ resolved
@@ -8,10 +8,6 @@
       @plan = plan
     end
 
-<<<<<<< HEAD
-    # Called before the model is loaded.
-    def self.preprocess(_model)
-=======
     # Called to determine if the weld should be applied for this model.
     # @param [Hash] _model
     # @return [Boolean] (true) True if the weld should be applied, false otherwise.
@@ -22,19 +18,18 @@
     # Preprocess the model. Called before the model is loaded.
     # @param [Hash] _model
     def preprocess(_model)
->>>>>>> ec4def3b
       # no-op
     end
 
     # Called when constructing a plan
     # @return [BuiltInBinding] list of built in bindings for use in endpoint rules.
-    def self.built_in_bindings
+    def built_in_bindings
       []
     end
 
     # Called when constructing a plan
     # @return [FunctionBinding] list of function bindings for use in endpoint rules.
-    def self.function_bindings
+    def function_bindings
       []
     end
   end
