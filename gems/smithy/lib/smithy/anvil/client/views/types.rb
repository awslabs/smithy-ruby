--- conflicted
+++ resolved
@@ -17,15 +17,10 @@
           end
 
           def types
-<<<<<<< HEAD
-            @model['shapes']
-              .select { |_key, shape| %w[structure union].include?(shape['type']) }
-=======
             Vise::ServiceIndex
               .new(@model)
               .shapes_for(@plan.service)
-              .select { |_key, shape| shape['type'] == 'structure' }
->>>>>>> 76a68011
+              .select { |_key, shape|  %w[structure union].include?(shape['type']) }
               .map { |id, structure| Type.new(id, structure) }
           end
 
