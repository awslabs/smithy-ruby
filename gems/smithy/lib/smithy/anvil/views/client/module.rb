# frozen_string_literal: true

module Smithy
  module Anvil
    module Views
      module Client
        # @api private
        class Module < View
          def initialize(plan)
            @plan = plan
            @model = plan.model
            super()
          end

          def gem_name
            if @plan.type == :types
              "#{@plan.options[:gem_name]}-types"
            else
              @plan.options[:gem_name]
            end
          end

          def gem_version
            @plan.options[:gem_version]
          end

          def documentation
            _id, service = @model.shapes.find { |_key, shape| shape.type == 'service' }
            _id, trait = service.traits.find { |_id, trait| trait.id == 'smithy.api#documentation' }
            "# #{trait.data}"
          end

          def namespaces
            Tools::Namespace.namespaces_from_gem_name(@plan.options[:gem_name])
          end

          def requires
            if @plan.type == :types
              [:types]
            else
<<<<<<< HEAD
              [:client, :errors, :types, :api]
=======
              %i[client errors types]
>>>>>>> 832e2d98
            end
          end
        end
      end
    end
  end
end<|MERGE_RESOLUTION|>--- conflicted
+++ resolved
@@ -38,11 +38,7 @@
             if @plan.type == :types
               [:types]
             else
-<<<<<<< HEAD
-              [:client, :errors, :types, :api]
-=======
-              %i[client errors types]
->>>>>>> 832e2d98
+              %i[client errors types api]
             end
           end
         end
