# frozen_string_literal: true

# This is generated code!

module <%= namespace %>
  # Endpoint parameters used to resolve endpoints per request.
<% parameters.each do |param| -%>
  # @!attribute <%= param.name %>
<% if param.documentation -%>
<% param.documentation.split("\n").each do |line| -%>
  #   <%= line %>
<% end -%>
<% end -%>
  #
  #   @return [<%= param.documentation_type %>]
  #
<% end -%>
  EndpointParameters = Struct.new(
<% parameters.each do |param| -%>
    :<%= param.name %>,
<% end -%>
    keyword_init: true
  ) do
    include Smithy::Client::Structure

    def initialize(options = {})
<% parameters.each do |param| -%>
      self[:<%= param.name %>] = options.fetch(:<%= param.name %>, <%= param.default_value %>)
<% end -%>
<% parameters.select(&:validate_required?).each do |param| -%>
      raise ArgumentError, "Missing required EndpointParameter: :<%= param.name %>" if <%= param.name %>.nil?
<% end -%>
    end

    # @api private
    def self.create(context)
      config = context.config
<% if operation_params.empty? -%>
      new({
<% parameters.select(&:create_from_config?).each do |param| -%>
        <%= param.name %>: <%= param.value %>,
<% end -%>
      }.compact)
<% else -%>
      params = context.params
      operation_params =
<<<<<<< HEAD
        case context.operation_name
  <% operation_params.each do |name, params| -%>
=======
        case operation_name
<% operation_params.each do |name, params| -%>
>>>>>>> f9c3ae82
        when :<%= name %>
          {
<% params.each do |param| -%>
            <%= param.name %>: <%= param.value %>,
<% end -%>
          }
<% end -%>
        else
          {}
        end

      new({
<% parameters.select(&:create_from_config?).each do |param| -%>
        <%= param.name %>: <%= param.value %>,
<% end -%>
      }.merge(operation_params).compact)
<% end -%>
    end
  end
end<|MERGE_RESOLUTION|>--- conflicted
+++ resolved
@@ -6,10 +6,8 @@
   # Endpoint parameters used to resolve endpoints per request.
 <% parameters.each do |param| -%>
   # @!attribute <%= param.name %>
-<% if param.documentation -%>
-<% param.documentation.split("\n").each do |line| -%>
+<% param.docstrings.each do |line| -%>
   #   <%= line %>
-<% end -%>
 <% end -%>
   #
   #   @return [<%= param.documentation_type %>]
@@ -44,13 +42,8 @@
 <% else -%>
       params = context.params
       operation_params =
-<<<<<<< HEAD
         case context.operation_name
-  <% operation_params.each do |name, params| -%>
-=======
-        case operation_name
 <% operation_params.each do |name, params| -%>
->>>>>>> f9c3ae82
         when :<%= name %>
           {
 <% params.each do |param| -%>
