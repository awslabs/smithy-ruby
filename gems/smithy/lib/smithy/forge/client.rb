# frozen_string_literal: true

module Smithy
  module Forge
    # Forges a gem for the client.
    class Client < Base
      # @param plan [Smithy::Plan] The plan to forge.
      # @return [void]
      def initialize(plan)
        @plan = plan
        @gem_name = plan.options[:gem_name]
        super
      end

      private

      def source_files
        Enumerator.new do |e|
<<<<<<< HEAD
          e.yield "#{@gem_name}.gemspec", Anvil::Views::Client::Gemspec.new(@plan).hammer
          e.yield "lib/#{@gem_name}.rb", Anvil::Views::Client::Module.new(@plan).hammer
          e.yield "lib/#{@gem_name}/api.rb", Anvil::Views::Client::Api.new(@plan).hammer
          e.yield "lib/#{@gem_name}/types.rb", Anvil::Views::Client::Types.new(@plan).hammer
          e.yield "lib/#{@gem_name}/errors.rb", Anvil::Views::Client::Errors.new(@plan).hammer
          e.yield "lib/#{@gem_name}/client.rb", Anvil::Views::Client::ClientClass.new(@plan).hammer
=======
          e.yield "#{@gem_name}.gemspec", Anvil::Client::Views::Gemspec.new(@plan).hammer
          e.yield "lib/#{@gem_name}.rb", Anvil::Client::Views::Module.new(@plan).hammer
          e.yield "lib/#{@gem_name}/types.rb", Anvil::Client::Views::Types.new(@plan).hammer
          e.yield "lib/#{@gem_name}/errors.rb", Anvil::Client::Views::Errors.new(@plan).hammer
          e.yield "lib/#{@gem_name}/client.rb", Anvil::Client::Views::ClientClass.new(@plan).hammer
>>>>>>> 9b69c273
        end
      end
    end
  end
end<|MERGE_RESOLUTION|>--- conflicted
+++ resolved
@@ -16,20 +16,12 @@
 
       def source_files
         Enumerator.new do |e|
-<<<<<<< HEAD
-          e.yield "#{@gem_name}.gemspec", Anvil::Views::Client::Gemspec.new(@plan).hammer
-          e.yield "lib/#{@gem_name}.rb", Anvil::Views::Client::Module.new(@plan).hammer
-          e.yield "lib/#{@gem_name}/api.rb", Anvil::Views::Client::Api.new(@plan).hammer
-          e.yield "lib/#{@gem_name}/types.rb", Anvil::Views::Client::Types.new(@plan).hammer
-          e.yield "lib/#{@gem_name}/errors.rb", Anvil::Views::Client::Errors.new(@plan).hammer
-          e.yield "lib/#{@gem_name}/client.rb", Anvil::Views::Client::ClientClass.new(@plan).hammer
-=======
           e.yield "#{@gem_name}.gemspec", Anvil::Client::Views::Gemspec.new(@plan).hammer
           e.yield "lib/#{@gem_name}.rb", Anvil::Client::Views::Module.new(@plan).hammer
+          e.yield "lib/#{@gem_name}/api.rb", Anvil::Client::Views::Api.new(@plan).hammer
           e.yield "lib/#{@gem_name}/types.rb", Anvil::Client::Views::Types.new(@plan).hammer
           e.yield "lib/#{@gem_name}/errors.rb", Anvil::Client::Views::Errors.new(@plan).hammer
           e.yield "lib/#{@gem_name}/client.rb", Anvil::Client::Views::ClientClass.new(@plan).hammer
->>>>>>> 9b69c273
         end
       end
     end
