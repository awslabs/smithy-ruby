# frozen_string_literal: true

module Smithy
  module Forge
    # Forges a gem for the client.
    class Client < Base
      # @param [Plan] plan The plan to forge.
      def initialize(plan)
        @plan = plan
        @gem_name = plan.options[:gem_name]
        super
      end

      # @return [Enumerable<String, String>] The file paths and their contents to generate.
      def forge
        files = source_files
        files.each do |file, content|
          next if file == "lib/#{@gem_name}/customizations.rb" && should_skip_customizations?

          create_file file, content
        end
        files
      end

      private

      def source_files
        Enumerator.new do |e|
<<<<<<< HEAD
          e.yield "#{@gem_name}.gemspec", Anvil::Client::Views::Gemspec.new(@plan).hammer
          e.yield "lib/#{@gem_name}.rb", Anvil::Client::Views::Module.new(@plan).hammer
          e.yield "lib/#{@gem_name}/shapes.rb", Anvil::Client::Views::Shapes.new(@plan).hammer
          e.yield "lib/#{@gem_name}/types.rb", Anvil::Client::Views::Types.new(@plan).hammer
          e.yield "lib/#{@gem_name}/errors.rb", Anvil::Client::Views::Errors.new(@plan).hammer
          e.yield "lib/#{@gem_name}/client.rb", Anvil::Client::Views::ClientClass.new(@plan).hammer
=======
          e.yield "#{@gem_name}.gemspec", render_gemspec
          e.yield "lib/#{@gem_name}.rb", render_module
          e.yield "lib/#{@gem_name}/client.rb", render_client
          e.yield "lib/#{@gem_name}/customizations.rb", render_customizations
          e.yield "lib/#{@gem_name}/types.rb", render_types
          e.yield "lib/#{@gem_name}/errors.rb", render_errors
>>>>>>> f370afc5
        end
      end

      def render_gemspec
        Anvil::Client::Views::Gemspec.new(@plan).hammer
      end

      def render_module
        Anvil::Client::Views::Module.new(@plan).hammer
      end

      def render_client
        Anvil::Client::Views::ClientClass.new(@plan).hammer
      end

      def render_customizations
        Anvil::Client::Views::Customizations.new.hammer
      end

      def render_types
        Anvil::Client::Views::Types.new(@plan).hammer
      end

      def render_errors
        Anvil::Client::Views::Errors.new(@plan).hammer
      end

      def should_skip_customizations?
        Dir["#{destination_root}/**/*"].any? { |f| f.include?('/customizations.rb') }
      end
    end
  end
end<|MERGE_RESOLUTION|>--- conflicted
+++ resolved
@@ -26,21 +26,13 @@
 
       def source_files
         Enumerator.new do |e|
-<<<<<<< HEAD
-          e.yield "#{@gem_name}.gemspec", Anvil::Client::Views::Gemspec.new(@plan).hammer
-          e.yield "lib/#{@gem_name}.rb", Anvil::Client::Views::Module.new(@plan).hammer
-          e.yield "lib/#{@gem_name}/shapes.rb", Anvil::Client::Views::Shapes.new(@plan).hammer
-          e.yield "lib/#{@gem_name}/types.rb", Anvil::Client::Views::Types.new(@plan).hammer
-          e.yield "lib/#{@gem_name}/errors.rb", Anvil::Client::Views::Errors.new(@plan).hammer
-          e.yield "lib/#{@gem_name}/client.rb", Anvil::Client::Views::ClientClass.new(@plan).hammer
-=======
           e.yield "#{@gem_name}.gemspec", render_gemspec
           e.yield "lib/#{@gem_name}.rb", render_module
           e.yield "lib/#{@gem_name}/client.rb", render_client
           e.yield "lib/#{@gem_name}/customizations.rb", render_customizations
+          e.yield "lib/#{@gem_name}/shapes.rb", render_shapes
           e.yield "lib/#{@gem_name}/types.rb", render_types
           e.yield "lib/#{@gem_name}/errors.rb", render_errors
->>>>>>> f370afc5
         end
       end
 
@@ -60,6 +52,10 @@
         Anvil::Client::Views::Customizations.new.hammer
       end
 
+      def render_shapes
+        Anvil::Client::Views::Shapes.new(@plan).hammer
+      end
+
       def render_types
         Anvil::Client::Views::Types.new(@plan).hammer
       end
