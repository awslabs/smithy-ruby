--- conflicted
+++ resolved
@@ -16,16 +16,9 @@
 
       def source_files
         Enumerator.new do |e|
-<<<<<<< HEAD
-          e.yield "#{@gem_name}.gemspec", Anvil::Views::Client::Gemspec.new(@plan).hammer
-          e.yield "lib/#{@gem_name}.rb", Anvil::Views::Client::Module.new(@plan).hammer
-          e.yield "lib/#{@gem_name}/api.rb", Anvil::Views::Client::Api.new(@plan).hammer
-          e.yield "lib/#{@gem_name}/types.rb", Anvil::Views::Client::Types.new(@plan).hammer
-=======
           e.yield "#{@gem_name}.gemspec", Anvil::Client::Views::Gemspec.new(@plan).hammer
           e.yield "lib/#{@gem_name}.rb", Anvil::Client::Views::Module.new(@plan).hammer
           e.yield "lib/#{@gem_name}/types.rb", Anvil::Client::Views::Types.new(@plan).hammer
->>>>>>> 9b69c273
         end
       end
     end
