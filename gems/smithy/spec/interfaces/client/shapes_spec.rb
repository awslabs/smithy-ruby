--- conflicted
+++ resolved
@@ -10,10 +10,6 @@
   end
 
   let(:fixture) { JSON.load_file(File.expand_path('../../fixtures/shapes/model.json', __dir__.to_s)) }
-<<<<<<< HEAD
-  let(:types_module) { ShapeService::Types }
-=======
->>>>>>> 14e68bfe
   let(:shapes_module) { Smithy::Client::Shapes }
   subject { ShapeService::Shapes }
 
