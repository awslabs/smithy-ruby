# frozen_string_literal: true

describe 'Types: Welding' do
<<<<<<< HEAD


  before(:all) do
    Class.new(Smithy::Weld) do
      def preprocess(model)
        model['shapes']['example.weather#Weld'] = { 'type' => 'structure', 'members' => {} }
      end
    end

    Class.new(Smithy::Weld) do
      def for?(_model)
        false
      end

      def preprocess(model)
        model['shapes']['example.weather#ShouldNotExist'] = { 'type' => 'structure', 'members' => {} }
      end
    end
=======
  before(:all) do
    # Define Weld classes (scoped to this block only)
    Class.new(Smithy::Weld) do
      def preprocess(model)
        model['shapes']['example.weather#Weld'] = { 'type' => 'structure', 'members' => {} }
      end
    end

    Class.new(Smithy::Weld) do
      def for?(_model)
        false
      end

      def preprocess(model)
        model['shapes']['example.weather#ShouldNotExist'] = { 'type' => 'structure', 'members' => {} }
      end
    end

>>>>>>> 41a85371
    @tmpdir = SpecHelper.generate(['Weather'], :types)
  end

  after(:all) do
    SpecHelper.cleanup(['Weather'], @tmpdir)
  end

  it 'can preprocess the model' do
    weld = Weather::Types::Weld.new
    expect(weld).to be_a(Struct)
    expect(weld.members).to be_empty
  end

  it 'does not apply welds that return false for for?' do
    expect(defined?(Weather::Types::ShouldNotExist)).to be nil
  end
end<|MERGE_RESOLUTION|>--- conflicted
+++ resolved
@@ -1,26 +1,6 @@
 # frozen_string_literal: true
 
 describe 'Types: Welding' do
-<<<<<<< HEAD
-
-
-  before(:all) do
-    Class.new(Smithy::Weld) do
-      def preprocess(model)
-        model['shapes']['example.weather#Weld'] = { 'type' => 'structure', 'members' => {} }
-      end
-    end
-
-    Class.new(Smithy::Weld) do
-      def for?(_model)
-        false
-      end
-
-      def preprocess(model)
-        model['shapes']['example.weather#ShouldNotExist'] = { 'type' => 'structure', 'members' => {} }
-      end
-    end
-=======
   before(:all) do
     # Define Weld classes (scoped to this block only)
     Class.new(Smithy::Weld) do
@@ -39,7 +19,6 @@
       end
     end
 
->>>>>>> 41a85371
     @tmpdir = SpecHelper.generate(['Weather'], :types)
   end
 
