--- conflicted
+++ resolved
@@ -1,21 +1,12 @@
 # frozen_string_literal: true
 
 describe 'Types: Welding' do
-<<<<<<< HEAD
-  Class.new(Smithy::Weld) do
-    def preprocess(model)
-      puts model.inspect
-      model['shapes']['example.weather#Weld'] = { 'type' => 'structure', 'members' => {} }
-      puts '----------'
-      puts model.inspect
-=======
   before(:all) do
     # Define Weld classes (scoped to this block only)
     Class.new(Smithy::Weld) do
       def preprocess(model)
         model['shapes']['example.weather#Weld'] = { 'type' => 'structure', 'members' => {} }
       end
->>>>>>> 41a85371
     end
 
     Class.new(Smithy::Weld) do
