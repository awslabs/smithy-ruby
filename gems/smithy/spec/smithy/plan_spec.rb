--- conflicted
+++ resolved
@@ -21,17 +21,6 @@
       end
     end
 
-<<<<<<< HEAD
-    # TODO: unit tests for accessors in Plan
-
-    describe '#welds' do
-      it 'returns the welds' do
-        expect(subject.welds).to eq(Welds.for(subject.service))
-      end
-    end
-
-=======
->>>>>>> a525190d
     describe '#service' do
       context 'one service shape' do
         let(:fixture) { File.expand_path('../fixtures/one_service/model.json', __dir__.to_s) }
