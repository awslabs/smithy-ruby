# frozen_string_literal: true

require 'json'
require 'rspec'
require 'tmpdir'
require 'stringio'

require 'smithy'

require_relative 'support/be_in_documentation_matcher'

module SpecHelper
  class << self
    # @param [Array<String>] modules A list of modules for the generated code.
    #  For example, `['Company', 'Weather']` would generate code in the
    #  `Company::Weather` namespace.
    # @param [Symbol] type The type of service to generate. For example,
    #  `:schema`, `:client`, or `:server`.
    # @param [Hash] options Additional options to pass to the generator.
    # @option options [String] :fixture The name of the fixture to load.
    # @return [String] The path to the directory where the generated code was
    #  written to.
    def generate(modules, type, options = {})
      model = load_model(modules, options)
      plan = create_plan(modules, model, type, options)
      sdk_dir = plan.options[:destination_root]
      smith(plan)

<<<<<<< HEAD
      $LOAD_PATH << ("#{sdk_dir}/lib")
      require "#{plan.options[:gem_name]}#{type == :types ? '-types' : ''}"

      setup_rbs_spytest(modules, sdk_dir) if options.fetch(:rbs_test, ENV.fetch('SMITHY_RUBY_RBS_TEST', nil))
      sdk_dir
    rescue StandardError => e
      cleanup(modules, sdk_dir) if sdk_dir
      raise e
=======
      $LOAD_PATH << ("#{plan.options[:destination_root]}/lib")
      require "#{plan.options[:gem_name]}#{type == :schema ? '-schema' : ''}"
      plan.options[:destination_root]
>>>>>>> 14e68bfe
    end

    # @param [Array<String>] module_names A list of module names from the
    #  generated code to clean up.
    # @param [String] tmpdir The path to the tmp directory where the
    #  generated code was written to.
    def cleanup(module_names, tmpdir)
      return unless tmpdir

      if ENV['SMITHY_RUBY_KEEP_GENERATED_SOURCE']
        puts "Leaving generated service in: #{tmpdir}"
      else
        FileUtils.rm_rf(tmpdir)
      end
      $LOAD_PATH.delete("#{tmpdir}/lib")
      module_names.reverse.each_cons(2) do |child, parent|
        Object.const_get(parent).send(:remove_const, child)
      end
      Object.send(:remove_const, module_names.first)
    end

    def load_rbs_environment(sdk_dir, load_collection: true)
      require 'rbs'

      loader = RBS::EnvironmentLoader.new(core_root: RBS::EnvironmentLoader::DEFAULT_CORE_ROOT)
      loader.add(path: Pathname(File.join(__dir__.to_s, '../../smithy-client/sig')))
      loader.add(path: Pathname(File.join(sdk_dir, '/sig')))

      load_collection(loader) if load_collection

      RBS::Environment.from_loader(loader).resolve_type_names
    end

    private

    def with_captured_stdout
      original_stdout = $stdout
      $stdout = StringIO.new
      yield
    ensure
      $stdout = original_stdout
    end

    def load_model(modules, options)
      fixture = options[:fixture] || modules.map(&:underscore).join('/')
      model_dir = File.join(File.dirname(__FILE__), 'fixtures', fixture)
      JSON.load_file(File.join(model_dir, 'model.json'))
    end

    def create_plan(modules, model, type, options)
      plan_options = {
        gem_name: options.fetch(:gem_name, Smithy::Util::Namespace.gem_name_from_namespaces(modules)),
        gem_version: options.fetch(:gem_version, '1.0.0'),
        destination_root: options.fetch(:destination_root, Dir.mktmpdir)
      }
      Smithy::Plan.new(model, type, plan_options)
    end

    def smith(plan)
      if ENV['SMITHY_RUBY_DEBUG']
        Smithy.smith(plan)
      else
        with_captured_stdout { Smithy.smith(plan) }
      end
    end

    def load_collection(loader)
      collection_config_path = RBS::Collection::Config.find_config_path
      lock_path = RBS::Collection::Config.to_lockfile_path(collection_config_path)
      if lock_path.file?
        lock = RBS::Collection::Config::Lockfile.from_lockfile(
          lockfile_path: lock_path,
          data: YAML.load_file(lock_path.to_s)
        )
      end
      raise 'Missing RBS collection, ensure you have `rbs collection install`' unless lock

      loader.add_collection(lock)
    end

    def to_absolute_typename(type_name)
      RBS::Factory.new.type_name(type_name).absolute!
    end

    def classes_to_spy(mod, env, visited = Set.new)
      classes = []
      visited << mod
      mod.constants.each do |c|
        sub_mod = mod.const_get(c)
        # module includes classes
        next if !sub_mod.is_a?(Module) || visited.include?(sub_mod) || sub_mod == ::BasicObject

        rbs_name = to_absolute_typename(sub_mod.name)
        if env.module_name?(rbs_name)
          classes << sub_mod
          classes += classes_to_spy(sub_mod, env, visited)
        end
      end
      classes
    end

    def setup_rbs_spytest(modules, sdk_dir)
      require 'rbs/test'
      env = load_rbs_environment(sdk_dir)
      tester = RBS::Test::Tester.new(env: env)

      unchecked_classes = [
        '::RSpec::Mocks::Double',
        '::RSpec::Mocks::InstanceVerifyingDouble',
        '::RSpec::Mocks::ObjectVerifyingDouble',
        '::RSpec::Mocks::ClassVerifyingDouble'
      ] # rubocop:disable

      spy_modules = [modules.join('::'), 'Smithy::Client']
      spy_classes = []
      spy_modules.each do |module_name|
        spy_classes += classes_to_spy(Object.const_get(module_name), env)
      end

      spy_classes.each do |spy_class|
        tester.install!(
          spy_class,
          sample_size: RBS::Test::SetupHelper::DEFAULT_SAMPLE_SIZE,
          unchecked_classes: unchecked_classes
        )
      end
    end
  end
end

# This file was generated by the `rspec --init` command. Conventionally, all
# specs live under a `spec` directory, which RSpec adds to the `$LOAD_PATH`.
# The generated `.rspec` file contains `--require spec_helper` which will cause
# this file to always be loaded, without a need to explicitly require it in any
# files.
#
# Given that it is always loaded, you are encouraged to keep this file as
# light-weight as possible. Requiring heavyweight dependencies from this file
# will add to the boot time of your test suite on EVERY test run, even for an
# individual file that may not need all of that loaded. Instead, consider making
# a separate helper file that requires the additional dependencies and performs
# the additional setup, and require it from the spec files that actually need
# it.
#
# See https://rubydoc.info/gems/rspec-core/RSpec/Core/Configuration
RSpec.configure do |config|
  # rspec-expectations config goes here. You can use an alternate
  # assertion/expectation library such as wrong or the stdlib/minitest
  # assertions if you prefer.
  config.expect_with :rspec do |expectations|
    # This option will default to `true` in RSpec 4. It makes the `description`
    # and `failure_message` of custom matchers include text for helper methods
    # defined using `chain`, e.g.:
    #     be_bigger_than(2).and_smaller_than(4).description
    #     # => "be bigger than 2 and smaller than 4"
    # ...rather than:
    #     # => "be bigger than 2"
    expectations.include_chain_clauses_in_custom_matcher_descriptions = true
  end

  # rspec-mocks config goes here. You can use an alternate test double
  # library (such as bogus or mocha) by changing the `mock_with` option here.
  config.mock_with :rspec do |mocks|
    # Prevents you from mocking or stubbing a method that does not exist on
    # a real object. This is generally recommended, and will default to
    # `true` in RSpec 4.
    mocks.verify_partial_doubles = true
  end

  # This option will default to `:apply_to_host_groups` in RSpec 4 (and will
  # have no way to turn it off -- the option exists only for backwards
  # compatibility in RSpec 3). It causes shared context metadata to be
  # inherited by the metadata hash of host groups and examples, rather than
  # triggering implicit auto-inclusion in groups with matching metadata.
  config.shared_context_metadata_behavior = :apply_to_host_groups

  # The settings below are suggested to provide a good initial experience
  # with RSpec, but feel free to customize to your heart's content.
  #   # This allows you to limit a spec run to individual examples or groups
  #   # you care about by tagging them with `:focus` metadata. When nothing
  #   # is tagged with `:focus`, all examples get run. RSpec also provides
  #   # aliases for `it`, `describe`, and `context` that include `:focus`
  #   # metadata: `fit`, `fdescribe` and `fcontext`, respectively.
  #   config.filter_run_when_matching :focus
  #
  #   # Allows RSpec to persist some state between runs in order to support
  #   # the `--only-failures` and `--next-failure` CLI options. We recommend
  #   # you configure your source control system to ignore this file.
  #   config.example_status_persistence_file_path = "spec/examples.txt"
  #
  #   # Limits the available syntax to the non-monkey patched syntax that is
  #   # recommended. For more details, see:
  #   # https://rspec.info/features/3-12/rspec-core/configuration/zero-monkey-patching-mode/
  #   config.disable_monkey_patching!
  #
  #   # This setting enables warnings. It's recommended, but in some cases may
  #   # be too noisy due to issues in dependencies.
  #   config.warnings = true
  #
  #   # Many RSpec users commonly either run the entire suite or an individual
  #   # file, and it's useful to allow more verbose output when running an
  #   # individual spec file.
  #   if config.files_to_run.one?
  #     # Use the documentation formatter for detailed output,
  #     # unless a formatter has already been configured
  #     # (e.g. via a command-line flag).
  #     config.default_formatter = "doc"
  #   end
  #
  #   # Print the 10 slowest examples and example groups at the
  #   # end of the spec run, to help surface which specs are running
  #   # particularly slow.
  #   config.profile_examples = 10
  #
  #   # Run specs in random order to surface order dependencies. If you find an
  #   # order dependency and want to debug it, you can fix the order by providing
  #   # the seed, which is printed after each run.
  #   #     --seed 1234
  #   config.order = :random
  #
  #   # Seed global randomization in this process using the `--seed` CLI option.
  #   # Setting this allows you to use `--seed` to deterministically reproduce
  #   # test failures related to randomization by passing the same `--seed` value
  #   # as the one that triggered the failure.
  #   Kernel.srand config.seed
end<|MERGE_RESOLUTION|>--- conflicted
+++ resolved
@@ -26,20 +26,14 @@
       sdk_dir = plan.options[:destination_root]
       smith(plan)
 
-<<<<<<< HEAD
       $LOAD_PATH << ("#{sdk_dir}/lib")
-      require "#{plan.options[:gem_name]}#{type == :types ? '-types' : ''}"
+      require "#{plan.options[:gem_name]}#{type == :schema ? '-schema' : ''}"
 
       setup_rbs_spytest(modules, sdk_dir) if options.fetch(:rbs_test, ENV.fetch('SMITHY_RUBY_RBS_TEST', nil))
       sdk_dir
     rescue StandardError => e
       cleanup(modules, sdk_dir) if sdk_dir
       raise e
-=======
-      $LOAD_PATH << ("#{plan.options[:destination_root]}/lib")
-      require "#{plan.options[:gem_name]}#{type == :schema ? '-schema' : ''}"
-      plan.options[:destination_root]
->>>>>>> 14e68bfe
     end
 
     # @param [Array<String>] module_names A list of module names from the
