--- conflicted
+++ resolved
@@ -80,11 +80,7 @@
         module_name: modules.join('::'),
         gem_version: options.fetch(:gem_version, '0.1.0'),
         destination_root: options.fetch(:destination_root, Dir.mktmpdir),
-<<<<<<< HEAD
-        quiet: ENV.fetch('SMITHY_RUBY_DEBUG', 'false') == 'false'
-=======
         quiet: ENV.fetch('SMITHY_RUBY_QUIET', 'true') == 'true'
->>>>>>> a525190d
       }
       Smithy::Plan.new(model, type, plan_options)
     end
