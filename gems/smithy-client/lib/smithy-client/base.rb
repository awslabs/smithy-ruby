--- conflicted
+++ resolved
@@ -6,20 +6,6 @@
     class Base
       include HandlerBuilder
 
-      # @api private
-<<<<<<< HEAD
-      @plugins = PluginList.new(
-        [
-          Plugins::Logging,
-          Plugins::ParamValidator,
-          Plugins::RaiseResponseErrors,
-          Plugins::ResponseTarget
-        ]
-      )
-
-      # @api private
-=======
->>>>>>> 5c7775e0
       def initialize(plugins, options)
         @config = build_config(plugins, options)
         @handlers = build_handler_list(plugins)
