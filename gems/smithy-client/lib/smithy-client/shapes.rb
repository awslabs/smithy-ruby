# frozen_string_literal: true

module Smithy
  module Client
    # Represents shape types from the Smithy Model.
    module Shapes
      # A base shape that all shapes inherits from.
      class Shape
        def initialize(options = {})
          @id = options[:id]
          @traits = options[:traits]
        end

        # @return [String, nil]
        attr_accessor :id

        # @return [Hash<String, Object>, nil]
        attr_accessor :traits
      end

      # Represents a slim variation of the Service shape.
      class ServiceShape < Shape
        def initialize(options = {})
          super
          @version = options[:version]
        end

        # @return [String, nil]
        attr_accessor :version
      end

      # Represents an Operation shape.
      class OperationShape < Shape
        def initialize(options = {})
          super
          @input = options[:input]
          @output = options[:output]
          @errors = options[:errors] || []
          yield self if block_given?
        end

        # @return [StructureShape, nil]
        attr_accessor :input

        # @return [StructureShape, nil]
        attr_accessor :output

        # @return [Array<StructureShape>]
        attr_accessor :errors
      end

      # Represents a BigDecimal shape.
      class BigDecimalShape < Shape; end

      # Represents both Blob and Data Stream shapes.
      class BlobShape < Shape; end

      # Represents a Boolean shape.
      class BooleanShape < Shape; end

      # Represents a Document shape.
      class DocumentShape < Shape; end

      # Represents an Enum shape.
      class EnumShape < Shape
        def initialize(options = {})
          super
          @members = {}
        end

        # @return [Hash<Symbol, MemberShape>]
        attr_accessor :members

        # @return [MemberShape]
<<<<<<< HEAD
        def add_member(name, shape, traits = {})
          @members[name] = MemberShape.new(name, shape, traits)
=======
        def add_member(name, shape, traits)
          @members[name] = MemberShape.new(shape, traits)
>>>>>>> 7fd4621d
        end
      end

      # Represents the following shapes: Byte, Short, Integer, Long, BigInteger.
      class IntegerShape < Shape; end

      # Represents an IntEnum shape.
      class IntEnumShape < EnumShape; end

      # Represents both Float and double shapes.
      class FloatShape < Shape; end

      # Represents a List shape.
      class ListShape < Shape
        def initialize(options = {})
          super
          @member = nil
        end

        # @return [MemberShape, nil]
        attr_accessor :member

        # @return [MemberShape]
<<<<<<< HEAD
        def set_member(shape, traits = {})
          @member = MemberShape.new('member', shape, traits)
=======
        def set_member(shape, traits)
          @member = MemberShape.new(shape, traits)
>>>>>>> 7fd4621d
        end
      end

      # Represents a Map shape.
      class MapShape < Shape
        def initialize(options = {})
          super
          @key = nil
          @value = nil
        end

        # @return [MemberShape, nil]
        attr_accessor :key

        # @return [MemberShape, nil]
        attr_accessor :value

        # @return [MemberShape]
<<<<<<< HEAD
        def set_key(shape, traits = {})
          @key = MemberShape.new('key', shape, traits)
        end

        # @return [MemberShape]
        def set_value(shape, traits = {})
          @value = MemberShape.new('value', shape, traits)
=======
        def set_key(shape, traits)
          @key = MemberShape.new(shape, traits)
        end

        # @return [MemberShape]
        def set_value(shape, traits)
          @value = MemberShape.new(shape, traits)
>>>>>>> 7fd4621d
        end
      end

      # Represents a String shape.
      class StringShape < Shape; end

      # Represents a Structure shape.
      class StructureShape < Shape
        def initialize(options = {})
          super
          @members = {}
          @type = nil
        end

        # @return [Hash<String, MemberShape>]
        attr_accessor :members

        # @return [Struct]
        attr_accessor :type

        # @return [MemberShape]
<<<<<<< HEAD
        def add_member(name, shape, traits = {})
          @members[name] = MemberShape.new(name, shape, traits)
=======
        def add_member(name, shape, traits)
          @members[name] = MemberShape.new(shape, traits)
        end

        # @return [Boolean]
        def member?(name)
          @members.key?(name)
        end

        # @return [MemberShape, nil]
        def member(name)
          @members[name]
>>>>>>> 7fd4621d
        end

        # @return [Boolean]
        def member?(name)
          @members.key?(name)
        end

        # @return [MemberShape, nil]
        def member(name)
          @members[name]
        end
      end

      # Represents a Timestamp shape.
      class TimestampShape < Shape; end

      # Represents both Union and EventStream shapes.
      class UnionShape < StructureShape; end

      # Represents a member shape.
      class MemberShape
<<<<<<< HEAD
        def initialize(name, shape, traits = {})
          @name = name
=======
        def initialize(shape, traits)
>>>>>>> 7fd4621d
          @shape = shape
          @traits = traits
        end

        # @return [Shape]
        attr_accessor :shape

        # @return [Hash<String, Object>]
        attr_accessor :traits
      end

      # Prelude shape definitions.
      module Prelude
        BigDecimal = BigDecimalShape.new(id: 'smithy.api#BigDecimal')
        BigInteger = IntegerShape.new(id: 'smithy.api#BigInteger')
        Blob = BlobShape.new(id: 'smithy.api#Blob')
        Boolean = BooleanShape.new(id: 'smithy.api#Boolean')
        Byte = IntegerShape.new(id: 'smithy.api#Byte')
        Document = DocumentShape.new(id: 'smithy.api#Document')
        Double = FloatShape.new(id: 'smithy.api#Double')
        Float = FloatShape.new(id: 'smithy.api#Float')
        Integer = IntegerShape.new(id: 'smithy.api#Integer')
        Long = IntegerShape.new(id: 'smithy.api#Long')
        PrimitiveBoolean = BooleanShape.new(
          id: 'smithy.api#PrimitiveBoolean',
          traits: { 'smithy.api#default' => false }
        )
        PrimitiveByte = IntegerShape.new(
          id: 'smithy.api#PrimitiveByte',
          traits: { 'smithy.api#default' => 0 }
        )
        PrimitiveDouble = FloatShape.new(
          id: 'smithy.api#PrimitiveDouble',
          traits: { 'smithy.api#default' => 0 }
        )
        PrimitiveFloat = FloatShape.new(
          id: 'smithy.api#PrimitiveFloat',
          traits: { 'smithy.api#default' => 0 }
        )
        PrimitiveInteger = IntegerShape.new(
          id: 'smithy.api#PrimitiveInteger',
          traits: { 'smithy.api#default' => 0 }
        )
        PrimitiveShort = IntegerShape.new(
          id: 'smithy.api#PrimitiveShort',
          traits: { 'smithy.api#default' => 0 }
        )
        PrimitiveLong = IntegerShape.new(
          id: 'smithy.api#PrimitiveLong',
          traits: { 'smithy.api#default' => 0 }
        )
        Short = IntegerShape.new(id: 'smithy.api#Short')
        String = StringShape.new(id: 'smithy.api#String')
        Timestamp = TimestampShape.new(id: 'smithy.api#Timestamp')
        Unit = StructureShape.new(
          id: 'smithy.api#Unit',
          traits: { 'smithy.api#unitType' => {} }
        )
      end
    end
  end
end<|MERGE_RESOLUTION|>--- conflicted
+++ resolved
@@ -72,13 +72,8 @@
         attr_accessor :members
 
         # @return [MemberShape]
-<<<<<<< HEAD
         def add_member(name, shape, traits = {})
           @members[name] = MemberShape.new(name, shape, traits)
-=======
-        def add_member(name, shape, traits)
-          @members[name] = MemberShape.new(shape, traits)
->>>>>>> 7fd4621d
         end
       end
 
@@ -102,13 +97,8 @@
         attr_accessor :member
 
         # @return [MemberShape]
-<<<<<<< HEAD
         def set_member(shape, traits = {})
-          @member = MemberShape.new('member', shape, traits)
-=======
-        def set_member(shape, traits)
           @member = MemberShape.new(shape, traits)
->>>>>>> 7fd4621d
         end
       end
 
@@ -127,23 +117,13 @@
         attr_accessor :value
 
         # @return [MemberShape]
-<<<<<<< HEAD
         def set_key(shape, traits = {})
-          @key = MemberShape.new('key', shape, traits)
+          @key = MemberShape.new(shape, traits)
         end
 
         # @return [MemberShape]
         def set_value(shape, traits = {})
-          @value = MemberShape.new('value', shape, traits)
-=======
-        def set_key(shape, traits)
-          @key = MemberShape.new(shape, traits)
-        end
-
-        # @return [MemberShape]
-        def set_value(shape, traits)
           @value = MemberShape.new(shape, traits)
->>>>>>> 7fd4621d
         end
       end
 
@@ -165,11 +145,7 @@
         attr_accessor :type
 
         # @return [MemberShape]
-<<<<<<< HEAD
         def add_member(name, shape, traits = {})
-          @members[name] = MemberShape.new(name, shape, traits)
-=======
-        def add_member(name, shape, traits)
           @members[name] = MemberShape.new(shape, traits)
         end
 
@@ -181,17 +157,6 @@
         # @return [MemberShape, nil]
         def member(name)
           @members[name]
->>>>>>> 7fd4621d
-        end
-
-        # @return [Boolean]
-        def member?(name)
-          @members.key?(name)
-        end
-
-        # @return [MemberShape, nil]
-        def member(name)
-          @members[name]
         end
       end
 
@@ -203,12 +168,7 @@
 
       # Represents a member shape.
       class MemberShape
-<<<<<<< HEAD
-        def initialize(name, shape, traits = {})
-          @name = name
-=======
-        def initialize(shape, traits)
->>>>>>> 7fd4621d
+        def initialize(shape, traits = {})
           @shape = shape
           @traits = traits
         end
