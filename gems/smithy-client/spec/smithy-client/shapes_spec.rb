--- conflicted
+++ resolved
@@ -98,14 +98,8 @@
 
         describe '#add_member' do
           it 'adds a member' do
-<<<<<<< HEAD
             subject.add_member(:foo, StringShape.new, {})
             expect(subject.members[:foo]).to be_kind_of(MemberShape)
-=======
-            member_name = :foo
-            subject.add_member(member_name, StringShape.new, {})
-            expect(subject.members[member_name]).to be_kind_of(MemberShape)
->>>>>>> 7fd4621d
           end
         end
       end
@@ -192,14 +186,8 @@
 
         describe '#add_member' do
           it 'adds a member' do
-<<<<<<< HEAD
             subject.add_member(:foo, StringShape.new, {})
             expect(subject.members[:foo]).to be_kind_of(MemberShape)
-=======
-            member_name = :string_member
-            subject.add_member(member_name, StringShape.new, {})
-            expect(subject.members[member_name]).to be_kind_of(MemberShape)
->>>>>>> 7fd4621d
           end
         end
       end
