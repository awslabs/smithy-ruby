# frozen_string_literal: true

module Smithy
  module Client
    module NetHTTP
      describe Handler do
        let(:client_class) do
          client_class = Class.new(Client::Base)
          client_class.add_plugin(Plugins::Logging)
          client_class.add_plugin(Plugins::NetHTTP)
          client_class
        end

        let(:context) do
<<<<<<< HEAD
          context = HandlerContext.new(
            config: client_class.new.config,
            request: HTTP::Request.new,
            response: HTTP::Response.new
          )
=======
          client = client_class.new(endpoint: endpoint)
          context = HandlerContext.new(config: client.config)
>>>>>>> 16d6ec72
          context.request.endpoint = endpoint
          context
        end

        def endpoint
          @endpoint ||= 'https://example.com'
        end

        let(:make_request) { subject.call(context) }

        subject { Handler.new }

        describe '#call' do
          let(:http_request) { context.request }

          it 'returns an Output object from #call' do
            stub_request(:any, endpoint)
            output = make_request
            expect(output).to be_kind_of(Output)
          end

          it 'populates the #context of the returned response' do
            stub_request(:any, endpoint)
            output = make_request
            expect(output.context).to be(context)
          end

          describe 'request endpoint' do
            it 'makes a request against the given endpoint' do
              @endpoint = 'http://foo.bar.com'
              stub_request(:any, 'http://foo.bar.com')
              make_request
            end

            it 'observes the Endpoint#port' do
              @endpoint = 'http://foo.bar.com:9876'
              stub_request(:any, 'http://foo.bar.com:9876')
              make_request
            end

            it 'observes the Endpoint#scheme' do
              @endpoint = 'https://foo.bar.com'
              stub_request(:any, 'https://foo.bar.com')
              make_request
            end
          end

          describe 'request http method' do
            it 'uses the request#http_method to make the request' do
              http_request.http_method = 'POST'
              stub_request(:post, endpoint)
              make_request
            end

            it 'raises a helpful error if the request method is invalid' do
              http_request.http_method = 'abc'
              output = make_request
              expect(output.error).to be_a(ArgumentError)
            end
          end

          describe 'request headers' do
            it 'passes along request#headers' do
              http_request.headers['abc'] = 'xyz'
              stub_request(:any, endpoint).with(headers: { 'abc' => 'xyz' })
              make_request
            end

            # it 'populates a default accept-encoding header' do
            #   # this prevents net/http from setting accept-encoding on our behalf
            #   stub_request(:any, endpoint).
            #     with(:headers => { 'accept-encoding' => '' })
            #   make_request
            # end
            #
            # it 'does not clobber a custom accept-encoding' do
            #   http_request.headers['Accept-Encoding'] = 'text/plain'
            #   stub_request(:any, endpoint).
            #     with(headers: { 'accept-encoding' => 'text/plain' })
            #   make_request
            # end
          end

          describe 'request path' do
            it 'sends the request with the correct request uri' do
              http_request.endpoint.path = '/path'
              stub_request(:any, http_request.endpoint.to_s)
              make_request
            end

            it 'sends the request with the querystring' do
              http_request.endpoint.path = '/abc'
              http_request.endpoint.query = 'mno=xyz'
              stub_request(:any, http_request.endpoint.to_s)
              make_request
            end
          end

          describe 'request body' do
            it 'sends the body' do
              http_request.body = StringIO.new('request-body')
              stub_request(:any, endpoint).with(body: 'request-body')
              make_request
            end
          end

          describe 'response' do
            it 'populates the status code' do
              stub_request(:any, endpoint).to_return(status: 200)
              output = make_request
              expect(output.context.response.status_code).to eq(200)
            end

            it 'populates the headers' do
              stub_request(:any, endpoint).to_return(headers: { 'Content-Length' => '0' })
              output = make_request
              expect(output.context.response.headers['Content-Length']).to eq('0')
            end

            it 'populates the response body' do
              stub_request(:any, endpoint).to_return(body: 'response-body')
              resp_body = make_request.context.response.body
              resp_body.rewind
              expect(resp_body.read).to eq('response-body')
            end

            it 'wraps errors with a NetworkingError' do
              stub_request(:any, endpoint).to_raise(EOFError)
              output = make_request
              expect(output.error).to be_a(Smithy::Client::NetworkingError)
            end

            it 'wraps errors for proxies with a NetworkingError' do
              error = Net::HTTPFatalError.new('Gateway Time-out', nil)
              stub_request(:any, endpoint).to_raise(error)
              output = make_request
              expect(output.error).to be_a(Smithy::Client::NetworkingError)
            end

            it 'wraps OpenSSL errors with a NetworkingError' do
              stub_request(:any, endpoint).to_raise(OpenSSL::SSL::SSLError)
              output = make_request
              expect(output.error).to be_a(Smithy::Client::NetworkingError)
            end

            it 'raises when content length and body length mismatch' do
              stub_request(:any, endpoint).to_return(body: 'foo', headers: { 'Content-Length' => 1 })
              output = make_request
              expect(output.error).to be_a(Smithy::Client::NetworkingError)
            end
          end
        end
      end
    end
  end
end<|MERGE_RESOLUTION|>--- conflicted
+++ resolved
@@ -12,16 +12,8 @@
         end
 
         let(:context) do
-<<<<<<< HEAD
-          context = HandlerContext.new(
-            config: client_class.new.config,
-            request: HTTP::Request.new,
-            response: HTTP::Response.new
-          )
-=======
-          client = client_class.new(endpoint: endpoint)
+          client = client_class.new
           context = HandlerContext.new(config: client.config)
->>>>>>> 16d6ec72
           context.request.endpoint = endpoint
           context
         end
