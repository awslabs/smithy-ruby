--- conflicted
+++ resolved
@@ -13,22 +13,16 @@
   Exclude:
     - '**/spec/**/*.rb'
 
-<<<<<<< HEAD
-=======
 Metrics/ClassLength:
   Max: 150
 
->>>>>>> 832e2d98
+Metrics/MethodLength:
+  Max: 15
+
 Metrics/ModuleLength:
   Exclude:
     - '**/spec/**/*.rb'
 
-<<<<<<< HEAD
-=======
-Metrics/MethodLength:
-  Max: 15
-
->>>>>>> 832e2d98
 Naming/FileName:
   Exclude:
     - '**/spec/**/*.rb'
