AllCops:
  NewCops: enable
  TargetRubyVersion: 3.0
  SuggestExtensions: false
  Exclude:
    - 'build/**/*'
    - 'tasks/release/**/*'
    - 'vendor/**/*'

Gemspec/RequireMFA:
  Enabled: false

<<<<<<< HEAD
Metrics/AbcSize:
  Exclude:
    - 'gems/smithy/lib/smithy/forge/client.rb'
    - 'gems/smithy/lib/smithy/anvil/client/views/shapes.rb'
=======
Layout/EmptyLinesAroundClassBody:
  Exclude:
    - 'projections/**/*/errors.rb'
    - 'projections/**/*/types.rb'

Layout/EmptyLinesAroundModuleBody:
  Exclude:
    - 'projections/**/*/errors.rb'
    - 'projections/**/*/types.rb'
>>>>>>> f370afc5

Metrics/BlockLength:
  Exclude:
    - '**/spec/**/*.rb'

Metrics/ClassLength:
  Max: 200

Metrics/MethodLength:
  Max: 20

Metrics/ModuleLength:
  Exclude:
    - '**/spec/**/*.rb'

Naming/FileName:
  Exclude:
    - '**/spec/**/*.rb'
    - 'gems/smithy-client/lib/smithy-client.rb'
    - 'gems/smithy-server/lib/smithy-server.rb'

Style/BlockComments:
  Exclude:
    - '**/spec/spec_helper.rb'

Style/Documentation:
  Exclude:
    - '**/spec/**/*.rb'<|MERGE_RESOLUTION|>--- conflicted
+++ resolved
@@ -10,12 +10,6 @@
 Gemspec/RequireMFA:
   Enabled: false
 
-<<<<<<< HEAD
-Metrics/AbcSize:
-  Exclude:
-    - 'gems/smithy/lib/smithy/forge/client.rb'
-    - 'gems/smithy/lib/smithy/anvil/client/views/shapes.rb'
-=======
 Layout/EmptyLinesAroundClassBody:
   Exclude:
     - 'projections/**/*/errors.rb'
@@ -25,7 +19,11 @@
   Exclude:
     - 'projections/**/*/errors.rb'
     - 'projections/**/*/types.rb'
->>>>>>> f370afc5
+
+Metrics/AbcSize:
+  Exclude:
+    - 'gems/smithy/lib/smithy/forge/client.rb'
+    - 'gems/smithy/lib/smithy/anvil/client/views/shapes.rb'
 
 Metrics/BlockLength:
   Exclude:
