AllCops:
  NewCops: enable
  TargetRubyVersion: 3.0
  SuggestExtensions: false
  Exclude:
    - 'vendor/**/*'
    - 'tasks/release/**/*'
    - 'build/**/*'

Gemspec/RequireMFA:
  Enabled: false

Metrics/BlockLength:
  Exclude:
    - '**/spec/**/*.rb'

Metrics/ClassLength:
  Max: 200

Metrics/MethodLength:
  Max: 15

Metrics/ModuleLength:
  Exclude:
    - '**/spec/**/*.rb'

<<<<<<< HEAD
=======
Metrics/MethodLength:
  Max: 20

>>>>>>> 9b69c273
Naming/FileName:
  Exclude:
    - '**/spec/**/*.rb'
    - 'gems/smithy-client/lib/smithy-client.rb'
    - 'gems/smithy-server/lib/smithy-server.rb'

Style/BlockComments:
  Exclude:
    - '**/spec/spec_helper.rb'

Style/Documentation:
  Exclude:
    - '**/spec/**/*.rb'<|MERGE_RESOLUTION|>--- conflicted
+++ resolved
@@ -24,12 +24,6 @@
   Exclude:
     - '**/spec/**/*.rb'
 
-<<<<<<< HEAD
-=======
-Metrics/MethodLength:
-  Max: 20
-
->>>>>>> 9b69c273
 Naming/FileName:
   Exclude:
     - '**/spec/**/*.rb'
